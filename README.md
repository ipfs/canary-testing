# InterPlanetary TestGround

![](https://img.shields.io/badge/go-%3E%3D1.13.0-blue.svg?style=flat-square)

> ⚠️ **Heavy WIP.** beware of the Dragons 🐉..

> **This repository is incubating the InterPlanetary Testground. 🐣**

## Description

You may have noticed a few test efforts with similar names underway! Testing at scale is a hard problem. We are indeed exploring and experimenting a lot, until we land on an end-to-end solution that works for us.

-  Interplanetary Testbed (IPTB): https://github.com/ipfs/iptb
  - a simple utility to manage local clusters/aggregates of IPFS instances.
- libp2p testlab: https://github.com/libp2p/testlab
  - a Nomad deployer for libp2p nodes with a DSL for test scenarios.
- And others such as https://github.com/ipfs/interop and https://github.com/ipfs/benchmarks

The Interplanetary Test Ground aims to leverage the learnings and tooling resulting from those efforts to provide a scalable runtime environment for the execution of various types of tests and benchmarks, written in different languages, by different teams, targeting a specific commit of IPFS and/or libp2p, and quantifying its characteristics in terms of performance, resource and network utilisation, stability, interoperability, etc., when compared to other commits.

The Interplanetary Test Ground aims to be tightly integrated with the software engineering practices and tooling the IPFS and libp2p teams rely on.

## Team

The current TestGround Team is composed of:

- @raulk - Lead Architect, Engineer, Developer
- @daviddias - Engineer, Developer, acting as interim PM for the project
- @jimpick - Engineer, Developer, Infrastructure Lead
- you! Yes, you can contribute as well, however, do understand that this is a brand new and fast moving project and so contributing might require extra time to onboard

We run a Weekly Sync at 4pm Tuesdays on [Zoom Room](https://protocol.zoom.us/j/299213319), notes are taken at [hackmd.io test-ground-weekly/edit](https://hackmd.io/@daviddias/test-ground-weekly/edit?both) and stored at [meeting-notes](https://github.com/ipfs/testground/tree/master/_meeting-notes). This weekly is listed on the [IPFS Community Calendar](https://github.com/ipfs/community#community-calendar). Recordings can be found [here](https://drive.google.com/open?id=1VL57t9ZOtk5Yw-cQoG7TtKaf3agDsrLc)(currently only available to the team).

We track our work Kanban style in a [Zenhub board](https://app.zenhub.com/workspaces/test-ground-5db6a5bf7ca61c00014e2961/board?repos=197244214) (plus, if you want to give your browser super powers, get the [Zenhub extension](https://www.zenhub.com/extension)). Notes on using the Kanban:
- The multiple stages are:
  - **Inbox** - New issues or PRs that haven't been evaluated yet
  - **Icebox** - Low priority, un-prioritized Issues that are not immediate priorities.
  - **Blocked** - Issues that are blocked or discussion threads that are not currently active
  - **Ready** - Upcoming Issues that are immediate priorities. Issues here should be prioritized top-to-bottom in the pipeline.
  - **In Progress** - Issues that someone is already tackling. Contributors should focus on a few things rather than many at once.
  - **Review/QA** - Issues open to the team for review and testing. Code is ready to be deployed pending feedback.
  - **OKR** - This column is just a location for the OKR cards to live until all the work under them is complete.
  - **Closed/Done** - Issues are automatically moved here when the issue is closed or the PR merged. Means that the work of the issue has been complete.
- We label issues using the following guidelines:
  - `difficulty:{easy, moderate, hard}` - This is an instinctive measure give by the project lead, project maintainer and/or architect.. It is a subjective best guess, however the current golden rule is that an issue with difficulty:easy should not require more than a morning (3~4 hours) to do and it should not require having to mess with multiple modules to complete. Issues with difficulty moderate or hard might require some discussion around the problem or even request that another team (i.e go-ipfs) makes some changes. The length of moderate or hard issue might be a day to ad-aeternum.
  - `priority (P0, P1, P2, P3, P4)` - P0 is the most important while P4 is the least.
  - `good first issue` - Issues perfect for new contributors. They will have the information necessary or the pointers for a new contributor to figure out what is required. These issues are never blocked on some other issue be done first.
  - `help wanted` - A label to flag that the owner of the issue is looking for support to get this issue done.
-   `blocked` - Work can't progress until a dependency of the issue is resolved.
- Responsibilities:
  - Project Maintainer and/or Project Architect - Review issues on Inbox, break them down if necessary, move them into Ready when it is the right time. Also, label issues with priority and difficulty.
  - Contributors move issues between the Ready, In Progress and Review/QA Colums. Use help wanted and blocked labels in case they want to flag that work.

## Architecture

Refer to the [specification](docs/SPEC.md) document.

## Repo Structure

```
├── README.md                       # This file
├── main.go                         # TestGround entrypoint file
├── cmd                             # TestGround CLI comamnds
│   ├── all.go
│   ├── ...
├── manifests                       # Manifests for each test Plan. These exist independent from plans to enable plans to live elsewhere
│   ├── dht.toml
│   └── smlbench.toml
├── plans                           # The Test Plan. Includes Image to be run, Assertions and more
│   ├── dht
│   └── smlbench
├── sdk                             # SDK available to each test plan
│   ├── runtime
│   └── ...
├── docs                            # Documentation of the project
│   ├── SPEC.md
│   ├── ...
├── pkg                             # Internals to TestGround
│   ├── api
│   ├── ...
└── tools                           # ??
    └── src_generate.go
```

## Contributing & Testing

We kindly ask you to read through the SPEC first and give this project a run first in your local machine. It is a fast moving project at the moment and it might require some tinkering and experimentation to compesate the lack of documentation.

### Setup

Ensure that you are running go 1.13 or later (for gomod support)

```sh
> go version
go version go1.13.1 darwin/amd64
```

Then, onto getting the actual Test Ground code. Download the repo and install the dependencies

```sh
> go get github.com/ipfs/testground
# ..fetch and install logs
> cd $GOPATH/src/github.com/ipfs/testground
```

This command may take a couple of minutes to complete. If successful, it will end with no message.

Now test that everything is installed correctly by running

```sh
> TESTGROUND_SRCDIR=`pwd` testground
resolved testground base dir from env variable: /Users/imp/code/go-projects/src/github.com/ipfs/testground
NAME:
   testground - A new cli application

   USAGE:
      testground [global options] command [command options] [arguments...]

   COMMANDS:
      run      (builds and) runs test case with name `testplan/testcase`
      list     list all test plans and test cases
      build    builds a test plan
      help, h  Shows a list of commands or help for one command

   GLOBAL OPTIONS:
      -v          verbose output (equivalent to INFO log level)
      --vv        super verbose output (equivalent to DEBUG log level)
     --help, -h  show help
```

### Running the tests locally with TestGround

<<<<<<< HEAD
To run a test locally, you can use the `testground run` command. Check what Test Plans are available in the `plans` folder

```
> ls plans
dht      smlbench
```

Then do

```
> TESTGROUND_SRCDIR=`pwd` testground run dht/lookup-peers --builder=docker:go
..
```

To check which Test Plan and Test Cases are available do:
=======
To run a test locally, you can use the `testground run` command. Check what Plans and Tests are available by running the `list` command:
>>>>>>> 2677011f

```
> TESTGROUND_SRCDIR=`pwd` testground list
resolved testground base dir from env variable: /Users/imp/code/go-projects/src/github.com/ipfs/testground
dht/lookup-peers
dht/lookup-providers
dht/store-get-value
smlbench/lookup-peers
smlbench/lookup-providers
smlbench/store-get-value
```

This next command is your first test! It runs the lookup-peers test from the DHT plan, using the builder (which sets up the environment + compilation) named docker:go (which compiles go inside docker) and runs it using the runner local:docker (which runs on your local machine).

```
> TESTGROUND_BASEDIR=`pwd` testground -vv run dht/lookup-peers --builder=docker:go --runner=local:docker --build-cfg bypass_cache=true
...
```

You should see a bunch of logs that describe the steps of the test, from:

* Setting up the container
* Compilation of the test case inside the container
* Starting the containers (total of 50 as 50 is the default number of nodes for this test)
* You will see the logs that describe each node connecting to the others and executing a kademlia find-peers action.

### Running a test outside of TestGround orchestrator

You must have a redis instance running locally. Install it for your runtime follow instruction at https://redis.io/download.

Then run it locally with

```
> redis server
# ...
93801:M 03 Oct 2019 14:42:52.430 * Ready to accept connections
```

Then move into the folder that has the plan and test you want to run locally. Execute it by sessting the TEST_CASE & TEST_CASE_SEQ env variables

```
> cd plans/dht
> TEST_CASE="lookup-peers" TEST_CASE_SEQ="0" go run main.go
# ... test output
```

### Running a Test Plan on the TestGround Cloud Infrastructure

`To be Written once such infrastructure exists..soon™`

## Contributing

[![](https://cdn.rawgit.com/jbenet/contribute-ipfs-gif/master/img/contribute.gif)](https://github.com/ipfs/community/blob/master/CONTRIBUTING.md)

This repository falls under the IPFS [Code of Conduct](https://github.com/ipfs/community/blob/master/code-of-conduct.md).

You can contact us on the freenode #ipfs-dev channel or attend one of our [weekly calls](https://github.com/ipfs/team-mgmt/issues/674).

## License

Dual-licensed: [MIT](./LICENSE-MIT), [Apache Software License v2](./LICENSE-APACHE), by way of the [Permissive License Stack](https://protocol.ai/blog/announcing-the-permissive-license-stack/).<|MERGE_RESOLUTION|>--- conflicted
+++ resolved
@@ -130,7 +130,6 @@
 
 ### Running the tests locally with TestGround
 
-<<<<<<< HEAD
 To run a test locally, you can use the `testground run` command. Check what Test Plans are available in the `plans` folder
 
 ```
@@ -146,9 +145,6 @@
 ```
 
 To check which Test Plan and Test Cases are available do:
-=======
-To run a test locally, you can use the `testground run` command. Check what Plans and Tests are available by running the `list` command:
->>>>>>> 2677011f
 
 ```
 > TESTGROUND_SRCDIR=`pwd` testground list
