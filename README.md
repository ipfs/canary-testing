--- conflicted
+++ resolved
@@ -103,22 +103,14 @@
 > go build .
 ```
 
-This command may take a couple of minutes to complete. If successful, it will
-end with no message.
-
-Now, test that everything is installed correctly by running the following from
-within the source directory:
+This command may take a couple of minutes to complete. If successful, it will end with no message.
+
+Now, test that everything is installed correctly by running the following from within the source directory:
 
 ```sh
-<<<<<<< HEAD
 > ./testground
-resolved testground base dir from env variable: /path/to/source/ipfs/testground
-=======
-> testground
 attempting to guess testground base directory; for better control set ${TESTGROUND_SRCDIR}
 successfully located testground base directory: /Users/imp/code/go-projects/src/github.com/ipfs/testground
-
->>>>>>> c213b7b6
 NAME:
    testground - A new cli application
 
@@ -139,50 +131,23 @@
 
 #### How testground guesses the source directory
 
-In order to build test plans, Testground needs to know where its source
-directory is located. Testground can infer the path in the following
-circumstances:
-
-1. When calling testground from PATH while situated in the source directory, or
-   subdirectory thereof.
-2. If the testground executable is situated in the source directory (such as
-   when you do `go build .`), or a subdirectory thereof.
+In order to build test plans, Testground needs to know where its source directory is located. Testground can infer the path in the following circumstances:
+
+1. When calling testground from PATH while situated in the source directory, or subdirectory thereof.
+2. If the testground executable is situated in the source directory (such as when you do `go build .`), or a subdirectory thereof.
 
 For special cases, supply the `TESTGROUND_SRCDIR` environment variable.
 
-### Setting an environment file
-
-Testground automatically loads an `.env.toml` file at root of your source
-directory. It contains environment settings, such as:
-
-* AWS secrets and settings.
-* Builder and runner options. These are merged with values supplied via CLI, test plan manifests, and defaults.
-
-You can initialize a new `.env.toml` file by copying the prototype
-[`env-example.toml`](env-example.toml) supplied in this repo to your testground
-source root. Refer to the comments in that example for explanations of usage.
 
 ### Running the tests locally with TestGround
 
 To run a test locally, you can use the `testground run` command. Check what Test Plans are available in the `plans` folder
 
 ```
-<<<<<<< HEAD
-> ls plans
-dht      smlbench
-```
-
-Then do
-
-```
-> testground run dht/lookup-peers --builder=docker:go
-..
-```
-=======
 > testground list
 attempting to guess testground base directory; for better control set ${TESTGROUND_SRCDIR}
 successfully located testground base directory: /Users/imp/code/go-projects/src/github.com/ipfs/testground
->>>>>>> c213b7b6
+
 
 dht/lookup-peers
 dht/lookup-providers
@@ -228,6 +193,17 @@
 
 ### Running a Test Plan on the TestGround Cloud Infrastructure
 
+#### Setting an environment file
+
+Testground automatically loads an `.env.toml` file at root of your source directory. It contains environment settings, such as:
+
+* AWS secrets and settings.
+* Builder and runner options. These are merged with values supplied via CLI, test plan manifests, and defaults.
+
+You can initialize a new `.env.toml` file by copying the prototype [`env-example.toml`](env-example.toml) supplied in this repo to your testground source root. Refer to the comments in that example for explanations of usage.
+
+#### Running in the Cloud
+
 `To be Written once such infrastructure exists..soon™`
 
 ## Contributing
