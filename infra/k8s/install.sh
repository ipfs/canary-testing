#!/bin/bash

set -o errexit
set -o pipefail

set -e

err_report() {
    echo "Error on line $1"
}

trap 'err_report $LINENO' ERR

START_TIME=`date +%s`

echo "Creating cluster for Testground..."
echo

CLUSTER_SPEC_TEMPLATE=$1

echo "Name: $NAME"
echo "Public key: $PUBKEY"
echo "Worker nodes: $WORKER_NODES"
echo

CLUSTER_SPEC=$(mktemp)
envsubst <$CLUSTER_SPEC_TEMPLATE >$CLUSTER_SPEC
cat $CLUSTER_SPEC

# Verify with the user before continuing.
echo
echo "The output above is the cluster I will create for you."
echo -n "Does this look about right to you? [y/n]: "
read response

if [ "$response" != "y" ]
then
  echo "Canceling ."
  exit 2
fi

# The remainder of this script creates the cluster using the generated template

kops create -f $CLUSTER_SPEC
kops create secret --name $NAME sshpublickey admin -i $PUBKEY
kops update cluster $NAME --yes

# wait for worker nodes and master to be ready
echo "Wait for Cluster nodes to be Ready..."
echo
READY_NODES=0
while [ "$READY_NODES" -ne $(($WORKER_NODES + 1)) ]; do READY_NODES=$(kubectl get nodes 2>/dev/null | grep -v NotReady | grep Ready | wc -l || true); echo "Got $READY_NODES ready nodes"; sleep 5; done;

echo "Cluster nodes are Ready"
echo

echo "Install EFS..."

vpcId=`aws ec2 describe-vpcs --region=$AWS_REGION --filters Name=tag:Name,Values=$NAME --output text | awk '/VPCS/ { print $8 }'`

if [[ -z ${vpcId} ]]; then
  echo "Couldn't detect AWS VPC created by `kops`"
  exit 1
fi

echo "Detected VPC: $vpcId"

securityGroupId=`aws ec2 describe-security-groups --region=$AWS_REGION --output text | awk '/nodes.'$NAME'/ && /SECURITYGROUPS/ { print $6 };'`

if [[ -z ${securityGroupId} ]]; then
  echo "Couldn't detect AWS Security Group created by `kops`"
  exit 1
fi

echo "Detected Security Group ID: $securityGroupId"

subnetId=`aws ec2 describe-subnets --region=$AWS_REGION --output text | awk '/'$vpcId'/ { print $12 }'`

if [[ -z ${subnetId} ]]; then
  echo "Couldn't detect AWS Subnet created by `kops`"
  exit 1
fi

echo "Detected Subnet ID: $subnetId"

pushd efs-terraform

# extract s3 bucket from kops state store
S3_BUCKET="${KOPS_STATE_STORE:5:100}"

terraform init -backend-config=bucket=$S3_BUCKET \
               -backend-config=key=tf-efs-$NAME \
               -backend-config=region=$AWS_REGION

terraform apply -var aws_region=$AWS_REGION -var fs_subnet_id=$subnetId -var fs_sg_id=$securityGroupId -auto-approve

export EFS_DNSNAME=`terraform output dns_name`

fsId=`terraform output filesystem_id`

popd

echo "Install EFS Kubernetes provisioner..."

kubectl create configmap efs-provisioner \
--from-literal=file.system.id=$fsId \
--from-literal=aws.region=$AWS_REGION \
--from-literal=provisioner.name=testground.io/aws-efs

EFS_MANIFEST_SPEC=$(mktemp)
envsubst <./efs/manifest.yaml.spec >$EFS_MANIFEST_SPEC

kubectl apply -f ./efs/rbac.yaml \
              -f $EFS_MANIFEST_SPEC

# monitoring and redis.
<<<<<<< HEAD
echo "installing helm infrastructure"
pushd testground-infra
helm dep build
helm helm install testground-infra .
popd
=======
echo "Installing helm infrastructure"
helm install --wait --timeout 2m testground-infra ./testground-infra
sleep 10
>>>>>>> fb557a60

echo "Install Weave, CNI-Genie, s3bucket DaemonSet, Sidecar Daemonset..."
echo

kubectl apply -f ./kops-weave/weave.yml \
              -f ./kops-weave/genie-plugin.yaml \
              -f ./kops-weave/weave-metrics-service.yml \
              -f ./kops-weave/weave-service-monitor.yml \
              -f ./kops-weave/dummy.yml \
              -f ./sidecar.yaml


echo "Wait for Sidecar to be Ready..."
echo
RUNNING_SIDECARS=0
while [ "$RUNNING_SIDECARS" -ne "$WORKER_NODES" ]; do RUNNING_SIDECARS=$(kubectl get pods | grep testground-sidecar | grep Running | wc -l || true); echo "Got $RUNNING_SIDECARS running sidecar pods"; sleep 5; done;

echo "Wait for EFS provisioner to be Running..."
echo
RUNNING_EFS=0
while [ "$RUNNING_EFS" -ne 1 ]; do RUNNING_EFS=$(kubectl get pods | grep efs-provisioner | grep Running | wc -l || true); echo "Got $RUNNING_EFS running efs-provisioner pods"; sleep 5; done;

echo "Testground cluster is ready"
echo

END_TIME=`date +%s`
echo "Execution time was `expr $END_TIME - $START_TIME` seconds"<|MERGE_RESOLUTION|>--- conflicted
+++ resolved
@@ -114,17 +114,12 @@
               -f $EFS_MANIFEST_SPEC
 
 # monitoring and redis.
-<<<<<<< HEAD
 echo "installing helm infrastructure"
 pushd testground-infra
 helm dep build
-helm helm install testground-infra .
+helm install --wait --timeout 2m testground-infra ./testground-infra
 popd
-=======
-echo "Installing helm infrastructure"
-helm install --wait --timeout 2m testground-infra ./testground-infra
 sleep 10
->>>>>>> fb557a60
 
 echo "Install Weave, CNI-Genie, s3bucket DaemonSet, Sidecar Daemonset..."
 echo
