#!/bin/bash

set -o errexit
set -o pipefail

START_TIME=`date +%s`

echo "Creating cluster for Testground..."
echo

CLUSTER_SPEC_TEMPLATE=$1

echo "Name: $NAME"
echo "Public key: $PUBKEY"
echo "Worker nodes: $WORKER_NODES"
echo

if [[ -z ${ASSETS_ACCESS_KEY} ]]; then
  echo "ASSETS_ACCESS_KEY is not set. Make sure you set credentials and location for S3 outputs bucket."
  exit 1
fi

if [[ -z ${ASSETS_SECRET_KEY} ]]; then
  echo "ASSETS_SECRET_KEY is not set. Make sure you set credentials and location for S3 outputs bucket."
  exit 1
fi

if [[ -z ${ASSETS_BUCKET_NAME} ]]; then
  echo "ASSETS_BUCKET_NAME is not set. Make sure you set credentials and location for S3 outputs bucket."
  exit 1
fi

if [[ -z ${ASSETS_S3_ENDPOINT} ]]; then
  echo "ASSETS_S3_ENDPOINT is not set. Make sure you set credentials and location for S3 outputs bucket."
  exit 1
fi

CLUSTER_SPEC=$(mktemp)
envsubst <$CLUSTER_SPEC_TEMPLATE >$CLUSTER_SPEC
cat $CLUSTER_SPEC

# Verify with the user before continuing.
echo
echo "The output above is the cluster I will create for you."
echo -n "Does this look about right to you? [y/n]: "
read response

if [ "$response" != "y" ]
then
	echo "Canceling ."
	exit 2
fi

# The remainder of this script creates the cluster using the generated template

kops create -f $CLUSTER_SPEC
kops create secret --name $NAME sshpublickey admin -i $PUBKEY
kops update cluster $NAME --yes

## wait for worker nodes and master to be ready
echo "Wait for Cluster nodes to be Ready..."
echo
READY_NODES=0
while [ "$READY_NODES" -ne $(($WORKER_NODES + 1)) ]; do READY_NODES=$(kubectl get nodes 2>/dev/null | grep -v NotReady | grep Ready | wc -l || true); echo "Got $READY_NODES ready nodes"; sleep 5; done;

echo "Cluster nodes are Ready"
echo

echo "Add secret for S3 bucket"
echo
kubectl create secret generic assets-s3-bucket --from-literal=access-key="$ASSETS_ACCESS_KEY" \
                                               --from-literal=secret-key="$ASSETS_SECRET_KEY" \
                                               --from-literal=s3-endpoint="$ASSETS_S3_ENDPOINT" \
                                               --from-literal=bucket-name="$ASSETS_BUCKET_NAME"


echo "Install Weave, CNI-Genie, s3bucket DaemonSet, Sidecar Daemonset..."
echo
kubectl apply -f ./kops-weave/weave-service-monitor.yml \
<<<<<<< HEAD
	            -f ./kops-weave/weave-metrics-service.yml -n kube-system \
=======
>>>>>>> aae4de71
              -f ./kops-weave/genie-plugin.yaml \
              -f ./kops-weave/s3bucket.yml \
              -f ./kops-weave/weave.yml \
              -f ./sidecar.yaml

echo "Install Redis..."
echo
helm install redis stable/redis --values ./redis-values.yaml

echo "Install prometheus pushgateway..."
echo
helm install prometheus-pushgateway stable/prometheus-pushgateway --values ./prometheus-pushgateway.yaml

echo "Wait for Sidecar to be Ready..."
echo
RUNNING_SIDECARS=0
while [ "$RUNNING_SIDECARS" -ne "$WORKER_NODES" ]; do RUNNING_SIDECARS=$(kubectl get pods | grep testground-sidecar | grep Running | wc -l || true); echo "Got $RUNNING_SIDECARS running sidecar pods"; sleep 5; done;

echo "Testground cluster is ready"
echo

END_TIME=`date +%s`
echo "Execution time was `expr $END_TIME - $START_TIME` seconds"<|MERGE_RESOLUTION|>--- conflicted
+++ resolved
@@ -76,14 +76,11 @@
 
 echo "Install Weave, CNI-Genie, s3bucket DaemonSet, Sidecar Daemonset..."
 echo
-kubectl apply -f ./kops-weave/weave-service-monitor.yml \
-<<<<<<< HEAD
+kubectl apply -f ./kops-weave/weave.yml \
+              -f ./kops-weave/genie-plugin.yaml \
 	            -f ./kops-weave/weave-metrics-service.yml -n kube-system \
-=======
->>>>>>> aae4de71
-              -f ./kops-weave/genie-plugin.yaml \
+              -f ./kops-weave/weave-service-monitor.yml \
               -f ./kops-weave/s3bucket.yml \
-              -f ./kops-weave/weave.yml \
               -f ./sidecar.yaml
 
 echo "Install Redis..."
