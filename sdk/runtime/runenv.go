package runtime

import (
	"crypto/sha1"
	"encoding/json"
	"fmt"
	"math/rand"
	"net"
	"os"
	"strconv"
	"strings"

	"github.com/dustin/go-humanize"
	"go.uber.org/zap"
	"go.uber.org/zap/zapcore"
)

type key int

const (
<<<<<<< HEAD
	EnvTestPlan           = "TEST_PLAN"
	EnvTestBranch         = "TEST_BRANCH"
	EnvTestCase           = "TEST_CASE"
	EnvTestTag            = "TEST_TAG"
	EnvTestRun            = "TEST_RUN"
	EnvTestRepo           = "TEST_REPO"
	EnvTestSubnet         = "TEST_SUBNET"
	EnvTestCaseSeq        = "TEST_CASE_SEQ"
	EnvTestSidecar        = "TEST_SIDECAR"
	EnvTestInstanceCount  = "TEST_INSTANCE_COUNT"
	EnvTestInstanceRole   = "TEST_INSTANCE_ROLE"
	EnvTestInstanceParams = "TEST_INSTANCE_PARAMS"
	EnvTestArtifacts      = "TEST_ARTIFACTS"

	// runEnvContextKey key = iota
=======
	EnvTestPlan               = "TEST_PLAN"
	EnvTestBranch             = "TEST_BRANCH"
	EnvTestCase               = "TEST_CASE"
	EnvTestTag                = "TEST_TAG"
	EnvTestRun                = "TEST_RUN"
	EnvTestRepo               = "TEST_REPO"
	EnvTestSubnet             = "TEST_SUBNET"
	EnvTestCaseSeq            = "TEST_CASE_SEQ"
	EnvTestSidecar            = "TEST_SIDECAR"
	EnvTestInstanceCount      = "TEST_INSTANCE_COUNT"
	EnvTestInstanceRole       = "TEST_INSTANCE_ROLE"
	EnvTestInstanceParams     = "TEST_INSTANCE_PARAMS"
	EnvTestGroupID            = "TEST_GROUP_ID"
	EnvTestGroupInstanceCount = "TEST_GROUP_INSTANCE_COUNT"
>>>>>>> 6377c7d7
)

// RunEnv encapsulates the context for this test run.
type RunEnv struct {
	TestPlan    string `json:"test_plan"`
	TestCase    string `json:"test_case"`
	TestRun     string `json:"test_run"`
	TestCaseSeq int    `json:"test_seq"`

	TestRepo   string `json:"test_repo,omitempty"`
	TestCommit string `json:"test_commit,omitempty"`
	TestBranch string `json:"test_branch,omitempty"`
	TestTag    string `json:"test_tag,omitempty"`

	TestArtifacts string `json:"test_artifacts,omitempty"`

	TestInstanceCount  int               `json:"test_instance_count"`
	TestInstanceRole   string            `json:"test_instance_role,omitempty"`
	TestInstanceParams map[string]string `json:"test_instance_params,omitempty"`

	TestGroupID            string `json:"test_group_id,omitempty"`
	TestGroupInstanceCount int    `json:"test_group_instance_count,omitempty"`

	// true if the test has access to the sidecar.
	TestSidecar bool `json:"test_sidecar,omitempty"`

	// The subnet on which this test is running.
	//
	// The test instance can use this to pick an IP address and/or determine
	// the "data" network interface.
	//
	// This will be 127.1.0.0/16 when using the local exec runner.
	TestSubnet *net.IPNet `json:"test_network,omitempty"`

	// TODO: we'll want different kinds of loggers.
	logger  *zap.Logger
	slogger *zap.SugaredLogger
}

func (re *RunEnv) ToEnvVars() map[string]string {
	packParams := func(in map[string]string) string {
		arr := make([]string, 0, len(in))
		for k, v := range in {
			arr = append(arr, k+"="+v)
		}
		return strings.Join(arr, "|")
	}

	out := map[string]string{
<<<<<<< HEAD
		EnvTestSidecar:        strconv.FormatBool(re.TestSidecar),
		EnvTestPlan:           re.TestPlan,
		EnvTestBranch:         re.TestBranch,
		EnvTestCase:           re.TestCase,
		EnvTestTag:            re.TestTag,
		EnvTestRun:            re.TestRun,
		EnvTestRepo:           re.TestRepo,
		EnvTestSubnet:         re.TestSubnet.String(),
		EnvTestCaseSeq:        strconv.Itoa(re.TestCaseSeq),
		EnvTestInstanceCount:  strconv.Itoa(re.TestInstanceCount),
		EnvTestInstanceRole:   re.TestInstanceRole,
		EnvTestInstanceParams: packParams(re.TestInstanceParams),
		EnvTestArtifacts:      re.TestArtifacts,
=======
		EnvTestSidecar:            strconv.FormatBool(re.TestSidecar),
		EnvTestPlan:               re.TestPlan,
		EnvTestBranch:             re.TestBranch,
		EnvTestCase:               re.TestCase,
		EnvTestTag:                re.TestTag,
		EnvTestRun:                re.TestRun,
		EnvTestRepo:               re.TestRepo,
		EnvTestSubnet:             re.TestSubnet.String(),
		EnvTestCaseSeq:            strconv.Itoa(re.TestCaseSeq),
		EnvTestInstanceCount:      strconv.Itoa(re.TestInstanceCount),
		EnvTestInstanceRole:       re.TestInstanceRole,
		EnvTestInstanceParams:     packParams(re.TestInstanceParams),
		EnvTestGroupID:            re.TestGroupID,
		EnvTestGroupInstanceCount: strconv.Itoa(re.TestGroupInstanceCount),
>>>>>>> 6377c7d7
	}

	return out
}

func (re *RunEnv) SLogger() *zap.SugaredLogger {
	if re.slogger == nil {
		re.initLoggers()
	}
	return re.slogger
}

// Loggers returns the loggers populated from this runenv.
func (re *RunEnv) Loggers() (*zap.Logger, *zap.SugaredLogger) {
	if re.logger == nil || re.slogger == nil {
		re.initLoggers()
	}
	return re.logger, re.slogger
}

// initLoggers populates loggers from this RunEnv.
func (re *RunEnv) initLoggers() {
	cfg := zap.NewDevelopmentConfig()
	cfg.Level = zap.NewAtomicLevelAt(zapcore.InfoLevel)
	cfg.Encoding = "json"

	if level := os.Getenv("LOG_LEVEL"); level != "" {
		l := zapcore.Level(0)
		l.UnmarshalText([]byte(level))
		cfg.Level = zap.NewAtomicLevelAt(l)
	}

	logger, err := cfg.Build()
	if err != nil {
		panic(err)
	}

	re.logger = logger.With(
		zap.String("plan", re.TestPlan),
		zap.String("case", re.TestCase),
		zap.String("run", re.TestRun),
		zap.Int("seq", re.TestCaseSeq),
		zap.String("repo", re.TestRepo),
		zap.String("commit", re.TestCommit),
		zap.String("branch", re.TestBranch),
		zap.String("tag", re.TestTag),
		zap.Int("instances", re.TestInstanceCount),
		zap.String("group", re.TestGroupID),
	)
	re.slogger = re.logger.Sugar()
}

func unpackParams(packed string) map[string]string {
	spltparams := strings.Split(packed, "|")
	params := make(map[string]string, len(spltparams))
	for _, s := range spltparams {
		v := strings.Split(s, "=")
		if len(v) != 2 {
			continue
		}
		params[v[0]] = v[1]
	}
	return params
}

func toInt(s string) int {
	v, err := strconv.Atoi(s)
	if err != nil {
		return -1
	}
	return v
}

func toBool(s string) bool {
	v, _ := strconv.ParseBool(s)
	return v
}

func toNet(s string) *net.IPNet {
	_, ipnet, _ := net.ParseCIDR(s)
	return ipnet
}

// CurrentRunEnv populates a test context from environment vars.
func CurrentRunEnv() *RunEnv {
	re := &RunEnv{
<<<<<<< HEAD
		TestSidecar:        toBool(os.Getenv(EnvTestSidecar)),
		TestPlan:           os.Getenv(EnvTestPlan),
		TestCase:           os.Getenv(EnvTestCase),
		TestRun:            os.Getenv(EnvTestRun),
		TestTag:            os.Getenv(EnvTestTag),
		TestBranch:         os.Getenv(EnvTestBranch),
		TestRepo:           os.Getenv(EnvTestRepo),
		TestArtifacts:      os.Getenv(EnvTestArtifacts),
		TestSubnet:         toNet(os.Getenv(EnvTestSubnet)),
		TestCaseSeq:        toInt(os.Getenv(EnvTestCaseSeq)),
		TestInstanceCount:  toInt(os.Getenv(EnvTestInstanceCount)),
		TestInstanceRole:   os.Getenv(EnvTestInstanceRole),
		TestInstanceParams: unpackParams(os.Getenv(EnvTestInstanceParams)),
=======
		TestSidecar:            toBool(os.Getenv(EnvTestSidecar)),
		TestPlan:               os.Getenv(EnvTestPlan),
		TestCase:               os.Getenv(EnvTestCase),
		TestRun:                os.Getenv(EnvTestRun),
		TestTag:                os.Getenv(EnvTestTag),
		TestBranch:             os.Getenv(EnvTestBranch),
		TestRepo:               os.Getenv(EnvTestRepo),
		TestSubnet:             toNet(os.Getenv(EnvTestSubnet)),
		TestCaseSeq:            toInt(os.Getenv(EnvTestCaseSeq)),
		TestInstanceCount:      toInt(os.Getenv(EnvTestInstanceCount)),
		TestInstanceRole:       os.Getenv(EnvTestInstanceRole),
		TestInstanceParams:     unpackParams(os.Getenv(EnvTestInstanceParams)),
		TestGroupID:            os.Getenv(EnvTestGroupID),
		TestGroupInstanceCount: toInt(os.Getenv(EnvTestGroupInstanceCount)),
>>>>>>> 6377c7d7
	}

	re.initLoggers()

	return re
}

// ParseRunEnv parses a list of environment variables into a RunEnv.
func ParseRunEnv(env []string) (*RunEnv, error) {
	m, err := ParseKeyValues(env)
	if err != nil {
		return nil, err
	}

	re := &RunEnv{
		TestSidecar:        toBool(m[EnvTestSidecar]),
		TestPlan:           m[EnvTestPlan],
		TestCase:           m[EnvTestCase],
		TestRun:            m[EnvTestRun],
		TestTag:            m[EnvTestTag],
		TestBranch:         m[EnvTestBranch],
		TestRepo:           m[EnvTestRepo],
		TestSubnet:         toNet(m[EnvTestSubnet]),
		TestCaseSeq:        toInt(m[EnvTestCaseSeq]),
		TestInstanceCount:  toInt(m[EnvTestInstanceCount]),
		TestInstanceRole:   m[EnvTestInstanceRole],
		TestInstanceParams: unpackParams(m[EnvTestInstanceParams]),
	}

	re.initLoggers()

	return re, nil
}

// IsParamSet checks if a certain parameter is set.
func (re *RunEnv) IsParamSet(name string) bool {
	_, ok := re.TestInstanceParams[name]
	return ok
}

// StringParam returns a string parameter, or "" if the parameter is not set.
func (re *RunEnv) StringParam(name string) string {
	v, ok := re.TestInstanceParams[name]
	if !ok {
		panic(fmt.Errorf("%s was not set", name))
	}
	return v
}

func (re *RunEnv) SizeParam(name string) uint64 {
	v, _ := re.TestInstanceParams[name]
	m, err := humanize.ParseBytes(v)
	if err != nil {
		panic(err)
	}
	return m
}

// IntParam returns an int parameter, or -1 if the parameter is not set or
// the conversion failed. It panics on error.
func (re *RunEnv) IntParam(name string) int {
	v, ok := re.TestInstanceParams[name]
	if !ok {
		panic(fmt.Errorf("%s was not set", name))
	}

	i, err := strconv.Atoi(v)
	if err != nil {
		panic(err)
	}
	return i
}

// BooleanParam returns the Boolean value of the parameter, or false if not passed
func (re *RunEnv) BooleanParam(name string) bool {
	s, _ := re.TestInstanceParams[name]
	if s == "true" {
		return true
	}
	return false
}

// StringArrayParam returns an array of string parameter, or an empty array
// if it does not exist. It panics on error.
func (re *RunEnv) StringArrayParam(name string) []string {
	a := []string{}
	re.JSONParam(name, &a)
	return a
}

// SizeArrayParam returns an array of uint64 elements which represent sizes,
// in bytes. If the response is nil, then there was an error parsing the input.
// It panics on error.
func (re *RunEnv) SizeArrayParam(name string) []uint64 {
	humanSizes := re.StringArrayParam(name)
	sizes := []uint64{}

	for _, size := range humanSizes {
		n, err := humanize.ParseBytes(size)
		if err != nil {
			panic(err)
		}
		sizes = append(sizes, n)
	}

	return sizes
}

// JSONParam unmarshals a JSON parameter in an arbitrary interface.
// It panics on error.
func (re *RunEnv) JSONParam(name string, v interface{}) {
	s, ok := re.TestInstanceParams[name]
	if !ok {
		panic(fmt.Errorf("%s was not set", name))
	}

	if err := json.Unmarshal([]byte(s), v); err != nil {
		panic(err)
	}
}

// RandomRunEnv generates a random RunEnv for testing purposes.
func RandomRunEnv() *RunEnv {
	b := make([]byte, 32)
	_, _ = rand.Read(b)

	return &RunEnv{
		TestPlan:           fmt.Sprintf("testplan-%d", rand.Uint32()),
		TestSidecar:        false,
		TestCase:           fmt.Sprintf("testcase-%d", rand.Uint32()),
		TestRun:            fmt.Sprintf("testrun-%d", rand.Uint32()),
		TestCaseSeq:        int(rand.Uint32()),
		TestRepo:           "github.com/ipfs/go-ipfs",
		TestSubnet:         toNet("127.1.0.1/16"),
		TestCommit:         fmt.Sprintf("%x", sha1.Sum(b)),
		TestInstanceCount:  int(1 + (rand.Uint32() % 999)),
		TestInstanceRole:   "",
		TestInstanceParams: make(map[string]string, 0),
	}
}

// Copied from github.com/ipfs/testground/pkg/conv, because we don't want the
// SDK to depend on that package.
func ParseKeyValues(in []string) (res map[string]string, err error) {
	res = make(map[string]string, len(in))
	for _, d := range in {
		splt := strings.Split(d, "=")
		if len(splt) != 2 {
			return nil, fmt.Errorf("invalid key-value: %s", d)
		}
		res[splt[0]] = splt[1]
	}
	return res, nil
}<|MERGE_RESOLUTION|>--- conflicted
+++ resolved
@@ -18,23 +18,6 @@
 type key int
 
 const (
-<<<<<<< HEAD
-	EnvTestPlan           = "TEST_PLAN"
-	EnvTestBranch         = "TEST_BRANCH"
-	EnvTestCase           = "TEST_CASE"
-	EnvTestTag            = "TEST_TAG"
-	EnvTestRun            = "TEST_RUN"
-	EnvTestRepo           = "TEST_REPO"
-	EnvTestSubnet         = "TEST_SUBNET"
-	EnvTestCaseSeq        = "TEST_CASE_SEQ"
-	EnvTestSidecar        = "TEST_SIDECAR"
-	EnvTestInstanceCount  = "TEST_INSTANCE_COUNT"
-	EnvTestInstanceRole   = "TEST_INSTANCE_ROLE"
-	EnvTestInstanceParams = "TEST_INSTANCE_PARAMS"
-	EnvTestArtifacts      = "TEST_ARTIFACTS"
-
-	// runEnvContextKey key = iota
-=======
 	EnvTestPlan               = "TEST_PLAN"
 	EnvTestBranch             = "TEST_BRANCH"
 	EnvTestCase               = "TEST_CASE"
@@ -49,7 +32,7 @@
 	EnvTestInstanceParams     = "TEST_INSTANCE_PARAMS"
 	EnvTestGroupID            = "TEST_GROUP_ID"
 	EnvTestGroupInstanceCount = "TEST_GROUP_INSTANCE_COUNT"
->>>>>>> 6377c7d7
+	EnvTestArtifacts          = "TEST_ARTIFACTS"
 )
 
 // RunEnv encapsulates the context for this test run.
@@ -99,21 +82,6 @@
 	}
 
 	out := map[string]string{
-<<<<<<< HEAD
-		EnvTestSidecar:        strconv.FormatBool(re.TestSidecar),
-		EnvTestPlan:           re.TestPlan,
-		EnvTestBranch:         re.TestBranch,
-		EnvTestCase:           re.TestCase,
-		EnvTestTag:            re.TestTag,
-		EnvTestRun:            re.TestRun,
-		EnvTestRepo:           re.TestRepo,
-		EnvTestSubnet:         re.TestSubnet.String(),
-		EnvTestCaseSeq:        strconv.Itoa(re.TestCaseSeq),
-		EnvTestInstanceCount:  strconv.Itoa(re.TestInstanceCount),
-		EnvTestInstanceRole:   re.TestInstanceRole,
-		EnvTestInstanceParams: packParams(re.TestInstanceParams),
-		EnvTestArtifacts:      re.TestArtifacts,
-=======
 		EnvTestSidecar:            strconv.FormatBool(re.TestSidecar),
 		EnvTestPlan:               re.TestPlan,
 		EnvTestBranch:             re.TestBranch,
@@ -128,7 +96,7 @@
 		EnvTestInstanceParams:     packParams(re.TestInstanceParams),
 		EnvTestGroupID:            re.TestGroupID,
 		EnvTestGroupInstanceCount: strconv.Itoa(re.TestGroupInstanceCount),
->>>>>>> 6377c7d7
+		EnvTestArtifacts:          re.TestArtifacts,
 	}
 
 	return out
@@ -215,21 +183,6 @@
 // CurrentRunEnv populates a test context from environment vars.
 func CurrentRunEnv() *RunEnv {
 	re := &RunEnv{
-<<<<<<< HEAD
-		TestSidecar:        toBool(os.Getenv(EnvTestSidecar)),
-		TestPlan:           os.Getenv(EnvTestPlan),
-		TestCase:           os.Getenv(EnvTestCase),
-		TestRun:            os.Getenv(EnvTestRun),
-		TestTag:            os.Getenv(EnvTestTag),
-		TestBranch:         os.Getenv(EnvTestBranch),
-		TestRepo:           os.Getenv(EnvTestRepo),
-		TestArtifacts:      os.Getenv(EnvTestArtifacts),
-		TestSubnet:         toNet(os.Getenv(EnvTestSubnet)),
-		TestCaseSeq:        toInt(os.Getenv(EnvTestCaseSeq)),
-		TestInstanceCount:  toInt(os.Getenv(EnvTestInstanceCount)),
-		TestInstanceRole:   os.Getenv(EnvTestInstanceRole),
-		TestInstanceParams: unpackParams(os.Getenv(EnvTestInstanceParams)),
-=======
 		TestSidecar:            toBool(os.Getenv(EnvTestSidecar)),
 		TestPlan:               os.Getenv(EnvTestPlan),
 		TestCase:               os.Getenv(EnvTestCase),
@@ -244,7 +197,7 @@
 		TestInstanceParams:     unpackParams(os.Getenv(EnvTestInstanceParams)),
 		TestGroupID:            os.Getenv(EnvTestGroupID),
 		TestGroupInstanceCount: toInt(os.Getenv(EnvTestGroupInstanceCount)),
->>>>>>> 6377c7d7
+		TestArtifacts:          os.Getenv(EnvTestArtifacts),
 	}
 
 	re.initLoggers()
