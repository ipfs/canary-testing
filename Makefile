GOTFLATS ?=
SHELL = /bin/bash

define eachmod
	@echo '$(1)'
	@find . -type f -name go.mod -print0 | xargs -I '{}' -n1 -0 bash -c 'dir="$$(dirname {})" && echo "$${dir}" && cd "$${dir}" && $(1)'
endef

pre-commit:
	python -m pip install pre-commit --upgrade --user
	pre-commit install --install-hooks

tidy:
	$(call eachmod,go mod tidy)

mod-download:
	$(call eachmod,go mod download)

lint:
	$(call eachmod,GOGC=75 golangci-lint run --build-tags balsam --concurrency 32 --deadline 4m ./...)

<<<<<<< HEAD
build-all:
	$(call eachmod,go build -o /dev/null ./...)

docker:
=======
test-build:
	$(call eachmod,go build -tags balsam -o /dev/null ./...)
>>>>>>> 2c04f0ba
	docker build -t ipfs/testground .

test:
	$(call eachmod,go test -tags balsam -p 1 -v $(GOTFLAGS) ./...)<|MERGE_RESOLUTION|>--- conflicted
+++ resolved
@@ -19,15 +19,10 @@
 lint:
 	$(call eachmod,GOGC=75 golangci-lint run --build-tags balsam --concurrency 32 --deadline 4m ./...)
 
-<<<<<<< HEAD
 build-all:
-	$(call eachmod,go build -o /dev/null ./...)
+	$(call eachmod,go build -tags balsam -o /dev/null ./...)
 
 docker:
-=======
-test-build:
-	$(call eachmod,go build -tags balsam -o /dev/null ./...)
->>>>>>> 2c04f0ba
 	docker build -t ipfs/testground .
 
 test:
