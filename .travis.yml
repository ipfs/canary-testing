notifications:
  email: false

language: go

go:
  - 1.14.x

services:
  - docker

env:
  global:
    - GOTFLAGS="-race -coverprofile=coverage.txt -covermode=atomic"
    - GO111MODULE=on

cache:
  directories:
    - $HOME/gopath/pkg/mod

<<<<<<< HEAD
=======
go:
  - 1.14.x

services:
  - docker
#  - redis-server // the local:exec runner starts redis as a Docker container.

before_install:
  - |
      if ! git diff --name-only $TRAVIS_COMMIT_RANGE | grep -qvE '(.md)|(.html)|^(LICENSE)|^(docs)'
      then
        echo "Only docs were updated, not running the CI."
        exit
      fi

# NOTE: The smoke test itself will fail because the Travis redis instance does
# not have keyspace notifications enabled. But we're interested in exercising
# the testground logic, not the test plan itself. So it's fine.
>>>>>>> 2c04f0ba
jobs:
  include:
    - stage: "lint, build, test"
      os: linux
      name: "tidy and lint"
      script:
        - make tidy
        - git diff --exit-code
        - pushd .. && go get github.com/golangci/golangci-lint/cmd/golangci-lint@v1.23.6 && popd && make lint
    - name: "build recursive, build docker & test recursive"
      os: linux
      script:
        - make build-all
        - make docker
        - make test
    - name: "build on windows"
      os: windows
      script:
        - go build ./...<|MERGE_RESOLUTION|>--- conflicted
+++ resolved
@@ -8,6 +8,7 @@
 
 services:
   - docker
+#  - redis-server // the local:exec runner starts redis as a Docker container.
 
 env:
   global:
@@ -18,27 +19,6 @@
   directories:
     - $HOME/gopath/pkg/mod
 
-<<<<<<< HEAD
-=======
-go:
-  - 1.14.x
-
-services:
-  - docker
-#  - redis-server // the local:exec runner starts redis as a Docker container.
-
-before_install:
-  - |
-      if ! git diff --name-only $TRAVIS_COMMIT_RANGE | grep -qvE '(.md)|(.html)|^(LICENSE)|^(docs)'
-      then
-        echo "Only docs were updated, not running the CI."
-        exit
-      fi
-
-# NOTE: The smoke test itself will fail because the Travis redis instance does
-# not have keyspace notifications enabled. But we're interested in exercising
-# the testground logic, not the test plan itself. So it's fine.
->>>>>>> 2c04f0ba
 jobs:
   include:
     - stage: "lint, build, test"
