--- conflicted
+++ resolved
@@ -14,21 +14,12 @@
 	"github.com/prometheus/client_golang/prometheus"
 )
 
-<<<<<<< HEAD
-type barrierBenchCfg struct {
-	Name    string
-	Gauge   prometheus.Gauge
-	Percent float64
-}
-
 type subtreeBenchCfg struct {
 	Name  string
 	Gauge prometheus.Gauge
 	Data  []byte
 }
 
-=======
->>>>>>> 7569f708
 // This method emits the time as output. It does *not* emit a prometheus metric.
 func emitTime(runenv *runtime.RunEnv, name string, duration time.Duration) {
 	runenv.RecordMetric(&runtime.MetricDefinition{
