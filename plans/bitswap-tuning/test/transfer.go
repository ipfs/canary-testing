--- conflicted
+++ resolved
@@ -63,11 +63,7 @@
 	defer h.Close()
 
 	// Get sequence number of this host
-<<<<<<< HEAD
-	seq, err := writer.Write(sync.PeerSubtree, host.InfoFromHost(h))
-=======
 	seq, err := writer.Write(ctx, sync.PeerSubtree, host.InfoFromHost(h))
->>>>>>> a86f5504
 	if err != nil {
 		return err
 	}
@@ -79,23 +75,16 @@
 		cancelSub()
 		return err
 	}
-<<<<<<< HEAD
-=======
 	addrInfos, err := utils.AddrInfosFromChan(peerCh, runenv.TestInstanceCount)
 	if err != nil {
 		cancelSub()
 		return fmt.Errorf("no addrs in %d seconds", timeout/time.Second)
 	}
->>>>>>> a86f5504
 	cancelSub()
 
 	/// --- Warm up
 
-<<<<<<< HEAD
-	runenv.Message("I am %s with addrs: %v", h.ID(), h.Addrs())
-=======
 	runenv.RecordMessage("I am %s with addrs: %v", h.ID(), h.Addrs())
->>>>>>> a86f5504
 
 	// Note: seq starts at 1 (not 0)
 	var nodetp utils.NodeType
@@ -104,17 +93,6 @@
 	case seq <= int64(leechCount):
 		nodetp = utils.Leech
 		tpindex = int(seq) - 1
-<<<<<<< HEAD
-		runenv.Message("I am leech %d", tpindex)
-	case seq > int64(leechCount+passiveCount):
-		nodetp = utils.Seed
-		tpindex = int(seq) - 1 - (leechCount + passiveCount)
-		runenv.Message("I am seed %d", tpindex)
-	default:
-		nodetp = utils.Passive
-		tpindex = int(seq) - 1 - leechCount
-		runenv.Message("I am passive node %d (neither leech nor seed)", tpindex)
-=======
 		runenv.RecordMessage("I am leech %d", tpindex)
 	case seq > int64(leechCount+passiveCount):
 		nodetp = utils.Seed
@@ -124,7 +102,6 @@
 		nodetp = utils.Passive
 		tpindex = int(seq) - 1 - leechCount
 		runenv.RecordMessage("I am passive node %d (neither leech nor seed)", tpindex)
->>>>>>> a86f5504
 	}
 
 	// Set up network (with traffic shaping)
@@ -144,13 +121,8 @@
 
 	// Signal that this node is in the given state, and wait for all peers to
 	// send the same signal
-<<<<<<< HEAD
-	signalAndWaitForAll := func(state string) {
-		utils.SignalAndWaitForAll(ctx, runenv.TestInstanceCount, state, watcher, writer)
-=======
 	signalAndWaitForAll := func(state string) error {
 		return utils.SignalAndWaitForAll(ctx, runenv.TestInstanceCount, state, watcher, writer)
->>>>>>> a86f5504
 	}
 
 	// For each file size
@@ -170,18 +142,12 @@
 			runId := fmt.Sprintf("%d-%d", sizeIndex, runNum)
 
 			// Wait for all nodes to be ready to start the run
-<<<<<<< HEAD
-			signalAndWaitForAll("start-run-" + runId)
-
-			runenv.Message("Starting run %d / %d (%d bytes)", runNum, runCount, fileSize)
-=======
 			err = signalAndWaitForAll("start-run-" + runId)
 			if err != nil {
 				return err
 			}
 
 			runenv.RecordMessage("Starting run %d / %d (%d bytes)", runNum, runCount, fileSize)
->>>>>>> a86f5504
 			var bsnode *utils.Node
 			rootCidSubtree := getRootCidSubtree(sizeIndex)
 
@@ -212,11 +178,7 @@
 						}
 
 						// Generate a file of the given size and add it to the datastore
-<<<<<<< HEAD
-						runenv.Message("Generating seed data of %d bytes", fileSize)
-=======
 						runenv.RecordMessage("Generating seed data of %d bytes", fileSize)
->>>>>>> a86f5504
 						start = time.Now()
 					}
 
@@ -226,28 +188,17 @@
 					}
 
 					if genSeedSerial {
-<<<<<<< HEAD
-						runenv.Message("Done generating seed data of %d bytes (%s)", fileSize, time.Since(start))
-
-						// Signal we've completed generating the seed data
-						_, err = writer.SignalEntry(seedGenerated)
-=======
 						runenv.RecordMessage("Done generating seed data of %d bytes (%s)", fileSize, time.Since(start))
 
 						// Signal we've completed generating the seed data
 						_, err = writer.SignalEntry(ctx, seedGenerated)
->>>>>>> a86f5504
 						if err != nil {
 							return fmt.Errorf("Failed to signal seed generated: %w", err)
 						}
 					}
 
 					// Inform other nodes of the root CID
-<<<<<<< HEAD
-					if _, err = writer.Write(rootCidSubtree, &rootCid); err != nil {
-=======
 					if _, err = writer.Write(ctx, rootCidSubtree, &rootCid); err != nil {
->>>>>>> a86f5504
 						return fmt.Errorf("Failed to get Redis Sync rootCidSubtree %w", err)
 					}
 				}
@@ -268,61 +219,35 @@
 				if isFirstRun {
 					// Get the root CID from a seed
 					rootCidCh := make(chan *cid.Cid, 1)
-<<<<<<< HEAD
-					cancelRootCidSub, err := watcher.Subscribe(rootCidSubtree, rootCidCh)
-					if err != nil {
-=======
 					sctx, cancelRootCidSub := context.WithCancel(ctx)
 					if err := watcher.Subscribe(sctx, rootCidSubtree, rootCidCh); err != nil {
 						cancelRootCidSub()
->>>>>>> a86f5504
 						return fmt.Errorf("Failed to subscribe to rootCidSubtree %w", err)
 					}
 
 					// Note: only need to get the root CID from one seed - it should be the
 					// same on all seeds (seed data is generated from repeatable random
 					// sequence)
-<<<<<<< HEAD
-					select {
-					case rootCidPtr := <-rootCidCh:
-						cancelRootCidSub()
-						rootCid = *rootCidPtr
-					case <-time.After(timeout):
-						cancelRootCidSub()
-						return fmt.Errorf("no root cid in %d seconds", timeout/time.Second)
-					}
-=======
 					rootCidPtr, ok := <-rootCidCh
 					cancelRootCidSub()
 					if !ok {
 						return fmt.Errorf("no root cid in %d seconds", timeout/time.Second)
 					}
 					rootCid = *rootCidPtr
->>>>>>> a86f5504
 				}
 			}
 
 			// Wait for all nodes to be ready to dial
-<<<<<<< HEAD
-			signalAndWaitForAll("ready-to-connect-" + runId)
-=======
 			err = signalAndWaitForAll("ready-to-connect-" + runId)
 			if err != nil {
 				return err
 			}
->>>>>>> a86f5504
 
 			// Dial all peers
 			dialed, err := utils.DialOtherPeers(ctx, h, addrInfos)
 			if err != nil {
 				return err
 			}
-<<<<<<< HEAD
-			runenv.Message("Dialed %d other nodes", len(dialed))
-
-			// Wait for all nodes to be connected
-			signalAndWaitForAll("connect-complete-" + runId)
-=======
 			runenv.RecordMessage("Dialed %d other nodes", len(dialed))
 
 			// Wait for all nodes to be connected
@@ -330,7 +255,6 @@
 			if err != nil {
 				return err
 			}
->>>>>>> a86f5504
 
 			/// --- Start test
 
@@ -341,24 +265,13 @@
 				startDelay := time.Duration(seq-1) * requestStagger
 				time.Sleep(startDelay)
 
-<<<<<<< HEAD
-				runenv.Message("Leech fetching data after %s delay", startDelay)
-=======
 				runenv.RecordMessage("Leech fetching data after %s delay", startDelay)
->>>>>>> a86f5504
 				start := time.Now()
 				err := bsnode.FetchGraph(ctx, rootCid)
 				timeToFetch = time.Since(start)
 				if err != nil {
 					return fmt.Errorf("Error fetching data through Bitswap: %w", err)
 				}
-<<<<<<< HEAD
-				runenv.Message("Leech fetch complete (%s)", timeToFetch)
-			}
-
-			// Wait for all leeches to have downloaded the data from seeds
-			signalAndWaitForAll("transfer-complete-" + runId)
-=======
 				runenv.RecordMessage("Leech fetch complete (%s)", timeToFetch)
 			}
 
@@ -367,7 +280,6 @@
 			if err != nil {
 				return err
 			}
->>>>>>> a86f5504
 
 			/// --- Report stats
 			err = emitMetrics(runenv, bsnode, runNum, seq, latency, bandwidthMB, fileSize, nodetp, tpindex, timeToFetch)
@@ -444,17 +356,6 @@
 	latencyMS := latency.Milliseconds()
 	id := fmt.Sprintf("latencyMS:%d/bandwidthMB:%d/run:%d/seq:%d/file-size:%d/%s:%d", latencyMS, bandwidthMB, runNum, seq, fileSize, nodetp, tpindex)
 	if nodetp == utils.Leech {
-<<<<<<< HEAD
-		runenv.EmitMetric(utils.MetricTimeToFetch(id), float64(timeToFetch))
-	}
-	runenv.EmitMetric(utils.MetricMsgsRcvd(id), float64(stats.MessagesReceived))
-	runenv.EmitMetric(utils.MetricDataSent(id), float64(stats.DataSent))
-	runenv.EmitMetric(utils.MetricDataRcvd(id), float64(stats.DataReceived))
-	runenv.EmitMetric(utils.MetricDupDataRcvd(id), float64(stats.DupDataReceived))
-	runenv.EmitMetric(utils.MetricBlksSent(id), float64(stats.BlocksSent))
-	runenv.EmitMetric(utils.MetricBlksRcvd(id), float64(stats.BlocksReceived))
-	runenv.EmitMetric(utils.MetricDupBlksRcvd(id), float64(stats.DupBlksReceived))
-=======
 		runenv.RecordMetric(utils.MetricTimeToFetch(id), float64(timeToFetch))
 	}
 	runenv.RecordMetric(utils.MetricMsgsRcvd(id), float64(stats.MessagesReceived))
@@ -464,7 +365,6 @@
 	runenv.RecordMetric(utils.MetricBlksSent(id), float64(stats.BlocksSent))
 	runenv.RecordMetric(utils.MetricBlksRcvd(id), float64(stats.BlocksReceived))
 	runenv.RecordMetric(utils.MetricDupBlksRcvd(id), float64(stats.DupBlksReceived))
->>>>>>> a86f5504
 
 	return nil
 }