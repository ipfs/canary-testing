package main

import (
	"context"
	"fmt"
	"net"
	"strings"
	"time"

	"github.com/testground/sdk-go/network"
	"github.com/testground/sdk-go/ptypes"
	"github.com/testground/sdk-go/run"
	"github.com/testground/sdk-go/runtime"
	"github.com/testground/sdk-go/sync"
)

type ListenAddrs struct {
	Addrs []string
}

var PeerTopic = sync.NewTopic("peers", &ListenAddrs{})

func pingpong(runenv *runtime.RunEnv, initCtx *run.InitContext) error {
	ctx, cancel := context.WithTimeout(context.Background(), 300*time.Second)
	defer cancel()

	runenv.RecordMessage("before sync.MustBoundClient")
	client := initCtx.SyncClient
	netclient := initCtx.NetClient

	instanceAddrs, err := net.InterfaceAddrs()
	if err != nil {
		return err
	}

	config := &network.Config{
		// Control the "default" network. At the moment, this is the only network.
		Network: "default",

		// Enable this network. Setting this to false will disconnect this test
		// instance from this network. You probably don't want to do that.
		Enable: true,
		Default: network.LinkShape{
			Latency:   100 * time.Millisecond,
			Bandwidth: 1 << 20, // 1Mib
		},
		CallbackState: "network-configured",
		RoutingPolicy: network.DenyAll,
	}

	runenv.RecordMessage("before netclient.MustConfigureNetwork")
	netclient.MustConfigureNetwork(ctx, config)

	// Make sure that the IP addresses don't change unless we request it.
	if newAddrs, err := net.InterfaceAddrs(); err != nil {
		return err
	} else if !sameAddrs(instanceAddrs, newAddrs) {
		return fmt.Errorf("interfaces changed")
	}

	seq := client.MustSignalAndWait(ctx, "ip-allocation", runenv.TestInstanceCount)

	runenv.RecordMessage("I am %d", seq)

	ipC := byte((seq >> 8) + 1)
	ipD := byte(seq)

	config.IPv4 = runenv.TestSubnet
	config.IPv4.IP = append(config.IPv4.IP[0:2:2], ipC, ipD)
<<<<<<< HEAD
	// the mask should match the data network IP range (e.g. for EKS it is /12)
	config.IPv4.Mask = []byte{255, 240, 0, 0}
=======
	// Translates to /15 mask. The mask needs to match the IP range of the TestSubnet,
	// otherwise some addresses may be excluded, causing the test to fail
	config.IPv4.Mask = []byte{255, 254, 0, 0}
>>>>>>> 3400b0e1
	config.CallbackState = "ip-changed"

	var (
		listener *net.TCPListener
		conn     *net.TCPConn
	)

	if seq == 1 {
		listener, err = net.ListenTCP("tcp4", &net.TCPAddr{Port: 1234})
		if err != nil {
			return err
		}
		defer listener.Close()
	}

	runenv.RecordMessage("before reconfiguring network %s", config.IPv4)
	netclient.MustConfigureNetwork(ctx, config)

<<<<<<< HEAD
	addrs, err := handleAddresses(ctx, runenv, client)
=======
	ownDataIp := netclient.MustGetDataNetworkIP()
	peerAddrs, err := getPeerAddrs(ctx, runenv, ownDataIp, client)
>>>>>>> 3400b0e1
	if err != nil {
		return err
	}

	switch seq {
	case 1:
		runenv.RecordMessage("Listening at", "address", listener.Addr())
		conn, err = listener.AcceptTCP()
	case 2:
<<<<<<< HEAD
		addr := strings.Split(addrs.Addrs[0], ":")[0]
		var targetIp = net.ParseIP(addr)
=======
		addr := strings.Split(peerAddrs[0], ":")[0]
		var targetIp = net.ParseIP(addr)
		runenv.RecordMessage("Attempting to connect to ", "target", targetIp)
>>>>>>> 3400b0e1
		conn, err = net.DialTCP("tcp4", nil, &net.TCPAddr{
			IP:   targetIp,
			Port: 1234,
		})
	default:
		return fmt.Errorf("expected at most two test instances")
	}
	if err != nil {
		return err
	}

	defer conn.Close()

	// trying to measure latency here.
	err = conn.SetNoDelay(true)
	if err != nil {
		return err
	}

	pingPong := func(test string, rttMin, rttMax time.Duration) error {
		buf := make([]byte, 1)

		runenv.RecordMessage("waiting until ready")

		// wait till both sides are ready
		_, err = conn.Write([]byte{0})
		if err != nil {
			return err
		}

		_, err = conn.Read(buf)
		if err != nil {
			return err
		}

		start := time.Now()

		// write sequence number.
		runenv.RecordMessage("writing my id")
		_, err = conn.Write([]byte{byte(seq)})
		if err != nil {
			return err
		}

		// pong other sequence number
		runenv.RecordMessage("reading their id")
		_, err = conn.Read(buf)
		if err != nil {
			return err
		}

		runenv.RecordMessage("returning their id")
		_, err = conn.Write(buf)
		if err != nil {
			return err
		}

		runenv.RecordMessage("reading my id")
		// read our sequence number
		_, err = conn.Read(buf)
		if err != nil {
			return err
		}

		runenv.RecordMessage("done")

		// stop
		end := time.Now()

		// check the sequence number.
		if buf[0] != byte(seq) {
			return fmt.Errorf("read unexpected value")
		}

		// check the RTT
		rtt := end.Sub(start)
		if rtt < rttMin || rtt > rttMax {
			return fmt.Errorf("expected an RTT between %s and %s, got %s", rttMin, rttMax, rtt)
		}
		runenv.RecordMessage("ping RTT was %s [%s, %s]", rtt, rttMin, rttMax)

		// Don't reconfigure the network until we're done with the first test.
		state := sync.State("ping-pong-" + test)
		client.MustSignalAndWait(ctx, state, runenv.TestInstanceCount)

		return nil
	}

	err = pingPong("200", 200*time.Millisecond, 215*time.Millisecond)
	if err != nil {
		return err
	}

	config.Default.Latency = 10 * time.Millisecond
	config.CallbackState = "latency-reduced"
	netclient.MustConfigureNetwork(ctx, config)

	runenv.RecordMessage("ping pong")
	err = pingPong("10", 20*time.Millisecond, 35*time.Millisecond)
	if err != nil {
		return err
	}

	return nil
}

<<<<<<< HEAD
func handleAddresses(ctx context.Context, runenv *runtime.RunEnv, client sync.Client) (*ListenAddrs, error) {

	tcpAddr, err := getSubnetAddr(runenv.TestSubnet)
	if err != nil {
		return nil, err
	}

	mynode := &ListenAddrs{}
	mine := map[string]struct{}{}

	mynode.Addrs = append(mynode.Addrs, tcpAddr.String())
	for _, l := range mynode.Addrs {
		mine[l] = struct{}{}
	}
	runenv.RecordMessage("my node info: %s", mynode.Addrs)

	_ = client.MustSignalAndWait(ctx, sync.State("listening"), runenv.TestInstanceCount)

	allAddrs, err := shareAddresses(ctx, client, runenv, mynode)
=======
// Returns data network addresses of test peer instances
func getPeerAddrs(ctx context.Context, runenv *runtime.RunEnv, ownDataIp net.IP, client sync.Client) ([]string, error) {
	_ = client.MustSignalAndWait(ctx, sync.State("listening"), runenv.TestInstanceCount)

	peerAddrs, err := exchangeAddrWithPeers(ctx, client, runenv, ownDataIp.String())
>>>>>>> 3400b0e1
	if err != nil {
		return nil, err
	}

<<<<<<< HEAD
	otherAddrs := []string{}
	// filter addresses to remove any own address
	for _, addr := range allAddrs {
		if _, ok := mine[addr]; ok {
			continue
		}
		otherAddrs = append(otherAddrs, addr)
	}

	_ = client.MustSignalAndWait(ctx, sync.State("got-other-addrs"), runenv.TestInstanceCount)

	retVal := &ListenAddrs{}
	retVal.Addrs = otherAddrs
	return retVal, nil
}

func getSubnetAddr(subnet *ptypes.IPNet) (*net.TCPAddr, error) {
	addrs, err := net.InterfaceAddrs()
	if err != nil {
		return nil, err
	}
	for _, addr := range addrs {
		if ip, ok := addr.(*net.IPNet); ok {
			if subnet.Contains(ip.IP) {
				tcpAddr := &net.TCPAddr{IP: ip.IP}
				return tcpAddr, nil
			} else {
				fmt.Printf("%s does not contain %s\n", subnet, ip.IP)
			}
		} else {
			panic(fmt.Sprintf("%T", addr))
		}
	}
	return nil, fmt.Errorf("no network interface found. Addrs: %v", addrs)
}

func shareAddresses(ctx context.Context, client sync.Client, runenv *runtime.RunEnv, mynodeInfo *ListenAddrs) ([]string, error) {
	subCtx, cancel := context.WithCancel(ctx)
	defer cancel()

	ch := make(chan *ListenAddrs)
	if _, _, err := client.PublishSubscribe(subCtx, PeerTopic, mynodeInfo, ch); err != nil {
		return nil, fmt.Errorf("error with pub/sub")
=======
	_ = client.MustSignalAndWait(ctx, sync.State("got-other-addrs"), runenv.TestInstanceCount)

	return peerAddrs, nil
}

// Shares this instance's address with all other instances in the test,
//  collects all other instances' addresses and returns them
func exchangeAddrWithPeers(ctx context.Context, client sync.Client, runenv *runtime.RunEnv, addr string) ([]string, error) {
	subCtx, cancel := context.WithCancel(ctx)
	defer cancel()

	peerTopic := sync.NewTopic("peers", "")
	ch := make(chan string)
	if _, _, err := client.PublishSubscribe(subCtx, peerTopic, addr, ch); err != nil {
		return nil, fmt.Errorf(err.Error())
>>>>>>> 3400b0e1
	}

	res := []string{}

	for i := 0; i < runenv.TestInstanceCount; i++ {
		select {
<<<<<<< HEAD
		case info := <-ch:
			runenv.RecordMessage("got info: %d: %s", i, info.Addrs)
			res = append(res, info.Addrs...)
=======
		case otherAddr := <-ch:
			runenv.RecordMessage("got info: %d: %s", i, otherAddr)
			if addr != otherAddr {
				res = append(res, otherAddr)
			}
>>>>>>> 3400b0e1
		case <-ctx.Done():
			return nil, ctx.Err()
		}
		runenv.D().Counter("got.info").Inc(1)
	}

	return res, nil
}

func sameAddrs(a, b []net.Addr) bool {
	if len(a) != len(b) {
		return false
	}
	aset := make(map[string]bool, len(a))
	for _, addr := range a {
		aset[addr.String()] = true
	}
	for _, addr := range b {
		if !aset[addr.String()] {
			return false
		}
	}
	return true
}<|MERGE_RESOLUTION|>--- conflicted
+++ resolved
@@ -8,7 +8,6 @@
 	"time"
 
 	"github.com/testground/sdk-go/network"
-	"github.com/testground/sdk-go/ptypes"
 	"github.com/testground/sdk-go/run"
 	"github.com/testground/sdk-go/runtime"
 	"github.com/testground/sdk-go/sync"
@@ -67,14 +66,8 @@
 
 	config.IPv4 = runenv.TestSubnet
 	config.IPv4.IP = append(config.IPv4.IP[0:2:2], ipC, ipD)
-<<<<<<< HEAD
 	// the mask should match the data network IP range (e.g. for EKS it is /12)
 	config.IPv4.Mask = []byte{255, 240, 0, 0}
-=======
-	// Translates to /15 mask. The mask needs to match the IP range of the TestSubnet,
-	// otherwise some addresses may be excluded, causing the test to fail
-	config.IPv4.Mask = []byte{255, 254, 0, 0}
->>>>>>> 3400b0e1
 	config.CallbackState = "ip-changed"
 
 	var (
@@ -93,29 +86,20 @@
 	runenv.RecordMessage("before reconfiguring network %s", config.IPv4)
 	netclient.MustConfigureNetwork(ctx, config)
 
-<<<<<<< HEAD
-	addrs, err := handleAddresses(ctx, runenv, client)
-=======
 	ownDataIp := netclient.MustGetDataNetworkIP()
 	peerAddrs, err := getPeerAddrs(ctx, runenv, ownDataIp, client)
->>>>>>> 3400b0e1
 	if err != nil {
 		return err
 	}
 
 	switch seq {
 	case 1:
-		runenv.RecordMessage("Listening at", "address", listener.Addr())
+		runenv.RecordMessage("Listening at %s", listener.Addr())
 		conn, err = listener.AcceptTCP()
 	case 2:
-<<<<<<< HEAD
-		addr := strings.Split(addrs.Addrs[0], ":")[0]
-		var targetIp = net.ParseIP(addr)
-=======
 		addr := strings.Split(peerAddrs[0], ":")[0]
 		var targetIp = net.ParseIP(addr)
-		runenv.RecordMessage("Attempting to connect to ", "target", targetIp)
->>>>>>> 3400b0e1
+		runenv.RecordMessage("Attempting to connect to %s", targetIp)
 		conn, err = net.DialTCP("tcp4", nil, &net.TCPAddr{
 			IP:   targetIp,
 			Port: 1234,
@@ -222,82 +206,15 @@
 	return nil
 }
 
-<<<<<<< HEAD
-func handleAddresses(ctx context.Context, runenv *runtime.RunEnv, client sync.Client) (*ListenAddrs, error) {
-
-	tcpAddr, err := getSubnetAddr(runenv.TestSubnet)
-	if err != nil {
-		return nil, err
-	}
-
-	mynode := &ListenAddrs{}
-	mine := map[string]struct{}{}
-
-	mynode.Addrs = append(mynode.Addrs, tcpAddr.String())
-	for _, l := range mynode.Addrs {
-		mine[l] = struct{}{}
-	}
-	runenv.RecordMessage("my node info: %s", mynode.Addrs)
-
-	_ = client.MustSignalAndWait(ctx, sync.State("listening"), runenv.TestInstanceCount)
-
-	allAddrs, err := shareAddresses(ctx, client, runenv, mynode)
-=======
 // Returns data network addresses of test peer instances
 func getPeerAddrs(ctx context.Context, runenv *runtime.RunEnv, ownDataIp net.IP, client sync.Client) ([]string, error) {
 	_ = client.MustSignalAndWait(ctx, sync.State("listening"), runenv.TestInstanceCount)
 
 	peerAddrs, err := exchangeAddrWithPeers(ctx, client, runenv, ownDataIp.String())
->>>>>>> 3400b0e1
 	if err != nil {
 		return nil, err
 	}
 
-<<<<<<< HEAD
-	otherAddrs := []string{}
-	// filter addresses to remove any own address
-	for _, addr := range allAddrs {
-		if _, ok := mine[addr]; ok {
-			continue
-		}
-		otherAddrs = append(otherAddrs, addr)
-	}
-
-	_ = client.MustSignalAndWait(ctx, sync.State("got-other-addrs"), runenv.TestInstanceCount)
-
-	retVal := &ListenAddrs{}
-	retVal.Addrs = otherAddrs
-	return retVal, nil
-}
-
-func getSubnetAddr(subnet *ptypes.IPNet) (*net.TCPAddr, error) {
-	addrs, err := net.InterfaceAddrs()
-	if err != nil {
-		return nil, err
-	}
-	for _, addr := range addrs {
-		if ip, ok := addr.(*net.IPNet); ok {
-			if subnet.Contains(ip.IP) {
-				tcpAddr := &net.TCPAddr{IP: ip.IP}
-				return tcpAddr, nil
-			} else {
-				fmt.Printf("%s does not contain %s\n", subnet, ip.IP)
-			}
-		} else {
-			panic(fmt.Sprintf("%T", addr))
-		}
-	}
-	return nil, fmt.Errorf("no network interface found. Addrs: %v", addrs)
-}
-
-func shareAddresses(ctx context.Context, client sync.Client, runenv *runtime.RunEnv, mynodeInfo *ListenAddrs) ([]string, error) {
-	subCtx, cancel := context.WithCancel(ctx)
-	defer cancel()
-
-	ch := make(chan *ListenAddrs)
-	if _, _, err := client.PublishSubscribe(subCtx, PeerTopic, mynodeInfo, ch); err != nil {
-		return nil, fmt.Errorf("error with pub/sub")
-=======
 	_ = client.MustSignalAndWait(ctx, sync.State("got-other-addrs"), runenv.TestInstanceCount)
 
 	return peerAddrs, nil
@@ -313,24 +230,16 @@
 	ch := make(chan string)
 	if _, _, err := client.PublishSubscribe(subCtx, peerTopic, addr, ch); err != nil {
 		return nil, fmt.Errorf(err.Error())
->>>>>>> 3400b0e1
 	}
 
 	res := []string{}
 
 	for i := 0; i < runenv.TestInstanceCount; i++ {
 		select {
-<<<<<<< HEAD
-		case info := <-ch:
-			runenv.RecordMessage("got info: %d: %s", i, info.Addrs)
-			res = append(res, info.Addrs...)
-=======
 		case otherAddr := <-ch:
-			runenv.RecordMessage("got info: %d: %s", i, otherAddr)
 			if addr != otherAddr {
 				res = append(res, otherAddr)
 			}
->>>>>>> 3400b0e1
 		case <-ctx.Done():
 			return nil, ctx.Err()
 		}
