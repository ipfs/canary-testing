--- conflicted
+++ resolved
@@ -3,19 +3,17 @@
 import (
 	"errors"
 
+	"time"
+
 	"github.com/testground/sdk-go/run"
 	"github.com/testground/sdk-go/runtime"
-	"time"
 )
 
 var testcases = map[string]interface{}{
-	"issue-1349-silent-failure": silentFailure,
-<<<<<<< HEAD
-	"issue-1432-task-timeout":   taskTimeout,
-=======
-	"issue-1493-success": run.InitializedTestCaseFn(success),
+	"issue-1349-silent-failure":   silentFailure,
+	"issue-1432-task-timeout":     taskTimeout,
+	"issue-1493-success":          run.InitializedTestCaseFn(success),
 	"issue-1493-optional-failure": run.InitializedTestCaseFn(optionalFailure),
->>>>>>> d5f15764
 }
 
 func main() {
@@ -27,12 +25,13 @@
 	return nil
 }
 
-<<<<<<< HEAD
 func taskTimeout(runenv *runtime.RunEnv) error {
 	runenv.RecordMessage("Sleeping...")
 	time.Sleep(2 * time.Minute)
 	runenv.RecordMessage("Hello I woke up...")
-=======
+	return nil
+}
+
 func success(runenv *runtime.RunEnv, initCtx *run.InitContext) error {
 	runenv.RecordMessage("success!")
 	return nil
@@ -42,10 +41,9 @@
 	shouldFail := runenv.BooleanParam("should_fail")
 	runenv.RecordMessage("Test run with shouldFail: %s", shouldFail)
 
-	if shouldFail  {
+	if shouldFail {
 		return errors.New("failing as requested")
 	}
 
->>>>>>> d5f15764
 	return nil
 }