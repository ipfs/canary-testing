module github.com/testground/testground/plans/placebo

go 1.18

<<<<<<< HEAD
require github.com/testground/sdk-go v0.3.1-0.20211012114808-49c90fa75405

require (
	github.com/avast/retry-go v2.6.0+incompatible // indirect
	github.com/beorn7/perks v1.0.1 // indirect
	github.com/cespare/xxhash/v2 v2.1.1 // indirect
	github.com/dustin/go-humanize v1.0.0 // indirect
	github.com/golang/protobuf v1.4.2 // indirect
	github.com/hashicorp/errwrap v1.0.0 // indirect
	github.com/hashicorp/go-multierror v1.1.0 // indirect
	github.com/influxdata/influxdb1-client v0.0.0-20200515024757-02f0bf5dbca3 // indirect
	github.com/klauspost/compress v1.10.3 // indirect
	github.com/matttproud/golang_protobuf_extensions v1.0.1 // indirect
	github.com/prometheus/client_golang v1.7.1 // indirect
	github.com/prometheus/client_model v0.2.0 // indirect
	github.com/prometheus/common v0.10.0 // indirect
	github.com/prometheus/procfs v0.1.3 // indirect
	github.com/raulk/clock v1.1.0 // indirect
	github.com/rcrowley/go-metrics v0.0.0-20200313005456-10cdbea86bc0 // indirect
	github.com/testground/sync-service v0.1.0 // indirect
	github.com/testground/testground v0.5.3 // indirect
	go.uber.org/atomic v1.6.0 // indirect
	go.uber.org/multierr v1.5.0 // indirect
	go.uber.org/zap v1.16.0 // indirect
	golang.org/x/sys v0.0.0-20200625212154-ddb9806d33ae // indirect
	google.golang.org/protobuf v1.25.0 // indirect
	nhooyr.io/websocket v1.8.6 // indirect
)
=======
// Note that this test contains a composition that
// will test the dependency rewrites. If you change
// the version here, you probably want to update
// the composition file.
require github.com/testground/sdk-go v0.3.1-0.20211012114808-49c90fa75405
>>>>>>> 35138fdc
<|MERGE_RESOLUTION|>--- conflicted
+++ resolved
@@ -2,7 +2,10 @@
 
 go 1.18
 
-<<<<<<< HEAD
+// Note that this test contains a composition that
+// will test the dependency rewrites. If you change
+// the version here, you probably want to update
+// the composition file.
 require github.com/testground/sdk-go v0.3.1-0.20211012114808-49c90fa75405
 
 require (
@@ -30,11 +33,4 @@
 	golang.org/x/sys v0.0.0-20200625212154-ddb9806d33ae // indirect
 	google.golang.org/protobuf v1.25.0 // indirect
 	nhooyr.io/websocket v1.8.6 // indirect
-)
-=======
-// Note that this test contains a composition that
-// will test the dependency rewrites. If you change
-// the version here, you probably want to update
-// the composition file.
-require github.com/testground/sdk-go v0.3.1-0.20211012114808-49c90fa75405
->>>>>>> 35138fdc
+)