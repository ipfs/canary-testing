--- conflicted
+++ resolved
@@ -422,13 +422,8 @@
 		EnvConfig:      *e.envcfg,
 		RunnerConfig:   obj,
 		Directories:    e.envcfg,
-<<<<<<< HEAD
 		TestPlan:       &plan,
-		Seq:            seq,
-=======
-		TestPlan:       plan,
 		TestCase:       tcase,
->>>>>>> 3b379cbe
 		TotalInstances: int(comp.Global.TotalInstances),
 		Groups:         make([]api.RunGroup, 0, len(comp.Groups)),
 	}
