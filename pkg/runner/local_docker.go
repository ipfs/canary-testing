--- conflicted
+++ resolved
@@ -9,9 +9,11 @@
 	"path/filepath"
 	"reflect"
 	"strconv"
+	"strings"
 	"sync"
 	"time"
 
+	"github.com/docker/go-connections/nat"
 	"github.com/docker/go-units"
 
 	"github.com/ipfs/testground/pkg/api"
@@ -100,399 +102,14 @@
 	// enlist healthchecks which are common between local:docker and local:exec
 	localCommonHealthcheck(ctx, hh, cli, ow, r.controlNetworkID, engine.EnvConfig().SrcDir, r.outputsDir)
 
-	sidecarContainerOpts := docker.EnsureContainerOpts{
-		ContainerName: "testground-sidecar",
-		ContainerConfig: &container.Config{
-			Image: "testground-sidecar:latest",
-			Cmd:   []string{"sidecar", "--runner", "docker", "--pprof"},
-		},
-		HostConfig: &container.HostConfig{
-			PidMode:     "host",
-			NetworkMode: "testground-control",
-			CapAdd:      []string{"NET_ADMIN", "SYS_ADMIN"},
-			Mounts: []mount.Mount{{
-				Type:   mount.TypeBind,
-				Source: "/var/run/docker.sock",
-				Target: "/var/run/docker.sock",
-			}},
-			Resources: container.Resources{
-				Ulimits: []*units.Ulimit{
-					{Name: "nofile", Hard: InfraMaxFilesUlimit, Soft: InfraMaxFilesUlimit},
-				},
-			},
-		},
-		NetworkingConfig: &network.NetworkingConfig{},
-		ImageStrategy:    docker.ImageStrategyBuild,
-		BuildImageOpts: &docker.BuildImageOpts{
-			Name:     "testground-sidecar:latest",
-			BuildCtx: engine.EnvConfig().SrcDir,
-		},
-	}
-
-	// sidecar healthcheck.
-	hh.Enlist("sidecar-container",
-		healthcheck.CheckContainerStarted(ctx, ow, cli, "testground-sidecar"),
-		healthcheck.StartContainer(ctx, ow, cli, &sidecarContainerOpts),
-	)
-
-	// RunChecks will fill the report and return any errors.
-	return hh.RunChecks(ctx, fix)
-}
-
-func (r *LocalDockerRunner) Run(ctx context.Context, input *api.RunInput, ow *rpc.OutputWriter) (*api.RunOutput, error) {
-	// Grab a read lock. This will allow many runs to run simultaneously, but
-	// they will be exclusive of state-altering healthchecks.
-	r.lk.RLock()
-	defer r.lk.RUnlock()
-
-	var (
-		seq = input.Seq
-		log = ow.With("runner", "local:docker", "run_id", input.RunID)
-		err error
-	)
-
-	// Sanity check.
-	if seq < 0 || seq >= len(input.TestPlan.TestCases) {
-		return nil, fmt.Errorf("invalid test case seq %d for plan %s", seq, input.TestPlan.Name)
-	}
-
-	// Get the test case.
-	testcase := input.TestPlan.TestCases[seq]
-
-	// Create a docker client.
-	cli, err := client.NewClientWithOpts(client.FromEnv, client.WithAPIVersionNegotiation())
-	if err != nil {
-		return nil, err
-	}
-
-	// Build a template runenv.
-	template := runtime.RunParams{
-		TestPlan:          input.TestPlan.Name,
-		TestCase:          testcase.Name,
-		TestRun:           input.RunID,
-		TestCaseSeq:       seq,
-		TestInstanceCount: input.TotalInstances,
-		TestSidecar:       true,
-		TestOutputsPath:   "/outputs",
-		TestStartTime:     time.Now(),
-	}
-
-	// Create a data network.
-	dataNetworkID, subnet, err := newDataNetwork(ctx, cli, ow, &template, "default")
-	if err != nil {
-		return nil, err
-	}
-
-	template.TestSubnet = &runtime.IPNet{IPNet: *subnet}
-
-	// Merge the incoming configuration with the default configuration.
-	cfg := defaultConfig
-	if err := mergo.Merge(&cfg, input.RunnerConfig, mergo.WithOverride); err != nil {
-		return nil, fmt.Errorf("error while merging configurations: %w", err)
-	}
-
-	var containers []string
-	for _, g := range input.Groups {
-		runenv := template
-		runenv.TestGroupInstanceCount = g.Instances
-		runenv.TestGroupID = g.ID
-		runenv.TestInstanceParams = g.Parameters
-
-		// Serialize the runenv into env variables to pass to docker.
-		env := conv.ToOptionsSlice(runenv.ToEnvVars())
-
-		// Set the log level if provided in cfg.
-		if cfg.LogLevel != "" {
-			env = append(env, "LOG_LEVEL="+cfg.LogLevel)
-		}
-
-		// Start as many containers as group instances.
-		for i := 0; i < g.Instances; i++ {
-			// <outputs_dir>/<plan>/<run_id>/<group_id>/<instance_number>
-			odir := filepath.Join(r.outputsDir, input.TestPlan.Name, input.RunID, g.ID, strconv.Itoa(i))
-			err = os.MkdirAll(odir, 0777)
-			if err != nil {
-				err = fmt.Errorf("failed to create outputs dir %s: %w", odir, err)
-				break
-			}
-
-			name := fmt.Sprintf("tg-%s-%s-%s-%s-%d", input.TestPlan.Name, testcase.Name, input.RunID, g.ID, i)
-			log.Infow("creating container", "name", name)
-
-			ccfg := &container.Config{
-				Image: g.ArtifactPath,
-				Env:   env,
-				Labels: map[string]string{
-					"testground.purpose":  "plan",
-					"testground.plan":     input.TestPlan.Name,
-					"testground.testcase": testcase.Name,
-					"testground.run_id":   input.RunID,
-					"testground.group_id": g.ID,
-				},
-			}
-
-			hcfg := &container.HostConfig{
-				NetworkMode:     container.NetworkMode("testground-control"),
-				PublishAllPorts: true,
-				Mounts: []mount.Mount{{
-					Type:   mount.TypeBind,
-					Source: odir,
-					Target: runenv.TestOutputsPath,
-				}},
-			}
-
-			// Create the container.
-			var res container.ContainerCreateCreatedBody
-			res, err = cli.ContainerCreate(ctx, ccfg, hcfg, nil, name)
-			if err != nil {
-				break
-			}
-
-			containers = append(containers, res.ID)
-
-			// TODO: Remove this when we get the sidecar working. It'll do this for us.
-			err = attachContainerToNetwork(ctx, cli, res.ID, dataNetworkID)
-			if err != nil {
-				break
-			}
-		}
-	}
-
-	if !cfg.KeepContainers {
-		defer func() {
-			_ = deleteContainers(cli, ow, containers)
-			ctx, cancel := context.WithTimeout(context.Background(), 10*time.Second)
-			defer cancel()
-			if err := cli.NetworkRemove(ctx, dataNetworkID); err != nil {
-				log.Errorw("removing network", "network", dataNetworkID, "error", err)
-			}
-		}()
-	}
-
-	// If an error occurred interim, abort.
-	if err != nil {
-		log.Error(err)
-		return nil, err
-	}
-
-	if cfg.Unstarted {
-		return &api.RunOutput{RunID: input.RunID}, nil
-	}
-
-	var (
-		doneCh    = make(chan error, 2)
-		started   = make(chan string, len(containers))
-		ratelimit = make(chan struct{}, 16)
-	)
-
-	ctx, cancel := context.WithCancel(ctx)
-	defer cancel()
-
-	log.Infow("starting containers", "count", len(containers))
-
-	g, gctx := errgroup.WithContext(ctx)
-	for _, id := range containers {
-		id := id
-		f := func() error {
-			ratelimit <- struct{}{}
-			defer func() { <-ratelimit }()
-
-			log.Infow("starting container", "id", id)
-
-			err := cli.ContainerStart(ctx, id, types.ContainerStartOptions{})
-			if err == nil {
-				log.Debugw("started container", "id", id)
-				select {
-				case <-gctx.Done():
-				default:
-					started <- id
-				}
-			}
-			return err
-		}
-		g.Go(f)
-	}
-
-	// Wait until we're done to close the started channel.
-	go func() {
-		err := g.Wait()
-		close(started)
-
-		if err != nil {
-			log.Error(err)
-			doneCh <- err
-		} else {
-			log.Infow("started containers", "count", len(containers))
-		}
-	}()
-
-	if !cfg.Background {
-		pretty := NewPrettyPrinter(ow)
-
-		// This goroutine takes started containers and attaches them to the pretty printer.
-		go func() {
-		Outer:
-			for {
-				select {
-				case id, more := <-started:
-					if !more {
-						break Outer
-					}
-
-					stream, err := cli.ContainerLogs(ctx, id, types.ContainerLogsOptions{
-						ShowStdout: true,
-						ShowStderr: true,
-						Since:      "2019-01-01T00:00:00",
-						Follow:     true,
-					})
-
-					if err != nil {
-						doneCh <- err
-						return
-					}
-
-					rstdout, wstdout := io.Pipe()
-					rstderr, wstderr := io.Pipe()
-					go func() {
-						_, err := stdcopy.StdCopy(wstdout, wstderr, stream)
-						_ = wstdout.CloseWithError(err)
-						_ = wstderr.CloseWithError(err)
-					}()
-
-					pretty.Manage(id[0:12], rstdout, rstderr)
-
-				case <-ctx.Done():
-					// yield if we're been cancelled.
-					doneCh <- ctx.Err()
-					return
-				}
-			}
-
-			select {
-			case err := <-pretty.Wait():
-				doneCh <- err
-			case <-ctx.Done():
-				log.Error(ctx) // yield if we're been cancelled.
-				doneCh <- ctx.Err()
-			}
-		}()
-	}
-
-	select {
-	case err = <-doneCh:
-	case <-ctx.Done():
-		err = ctx.Err()
-	}
-
-	return &api.RunOutput{RunID: input.RunID}, err
-}
-
-func deleteContainers(cli *client.Client, ow *rpc.OutputWriter, ids []string) (err error) {
-	ow.Infow("deleting containers", "ids", ids)
-
-	ratelimit := make(chan struct{}, 16)
-
-	errs := make(chan error)
-	for _, id := range ids {
-		go func(id string) {
-			ratelimit <- struct{}{}
-			defer func() { <-ratelimit }()
-
-			ow.Infow("deleting container", "id", id)
-			errs <- cli.ContainerRemove(context.Background(), id, types.ContainerRemoveOptions{Force: true})
-		}(id)
-	}
-
-	var merr *multierror.Error
-	for i := 0; i < len(ids); i++ {
-		if err := <-errs; err != nil {
-			ow.Errorw("failed while deleting container", "error", err)
-			merr = multierror.Append(merr, <-errs)
-		}
-	}
-	close(errs)
-	return merr.ErrorOrNil()
-}
-
-func newDataNetwork(ctx context.Context, cli *client.Client, rw *rpc.OutputWriter, env *runtime.RunParams, name string) (id string, subnet *net.IPNet, err error) {
-	// Find a free network.
-	networks, err := cli.NetworkList(ctx, types.NetworkListOptions{
-		Filters: filters.NewArgs(
-			filters.Arg(
-				"label",
-				"testground.name=default",
-			),
-		),
-	})
-	if err != nil {
-		return "", nil, err
-	}
-
-	subnet, gateway, err := nextDataNetwork(len(networks))
-	if err != nil {
-		return "", nil, err
-	}
-
-	id, err = docker.NewBridgeNetwork(
-		ctx,
-		cli,
-		fmt.Sprintf("tg-%s-%s-%s-%s", env.TestPlan, env.TestCase, env.TestRun, name),
-		true,
-		map[string]string{
-			"testground.plan":     env.TestPlan,
-			"testground.testcase": env.TestCase,
-			"testground.run_id":   env.TestRun,
-			"testground.name":     name,
-		},
-		network.IPAMConfig{
-			Subnet:  subnet.String(),
-			Gateway: gateway,
-		},
-	)
-	return id, subnet, err
-}
-
-<<<<<<< HEAD
-=======
-// ensure container is started
-func ensureInfraContainer(ctx context.Context, cli *client.Client, ow *rpc.OutputWriter, containerName string, imageName string, networkID string, pull bool, cmds ...string) (id string, err error) {
-	container, _, err := docker.EnsureContainer(ctx, ow, cli, &docker.EnsureContainerOpts{
-		ContainerName: containerName,
-		ContainerConfig: &container.Config{
-			Image: imageName,
-			Cmd:   cmds,
-		},
-		HostConfig: &container.HostConfig{
-			NetworkMode:     container.NetworkMode(networkID),
-			PublishAllPorts: true,
-			Resources: container.Resources{
-				Ulimits: []*units.Ulimit{
-					{Name: "nofile", Hard: InfraMaxFilesUlimit, Soft: InfraMaxFilesUlimit},
-				},
-			},
-			RestartPolicy: container.RestartPolicy{
-				Name: "unless-stopped",
-			},
-		},
-		PullImageIfMissing: pull,
-	})
-	if err != nil {
-		return "", err
-	}
-
-	return container.ID, err
-
-}
-
-// ensureSidecarContainer ensures there's a testground-sidecar container started.
-func ensureSidecarContainer(ctx context.Context, cli *client.Client, workDir string, ow *rpc.OutputWriter, controlNetworkID string) (id string, err error) {
 	dockerSock := "/var/run/docker.sock"
 	if host := cli.DaemonHost(); strings.HasPrefix(host, "unix://") {
 		dockerSock = host[len("unix://"):]
 	} else {
 		ow.Warnf("guessing docker socket as %s", dockerSock)
 	}
-	container, _, err := docker.EnsureContainer(ctx, ow, cli, &docker.EnsureContainerOpts{
+
+	sidecarContainerOpts := docker.EnsureContainerOpts{
 		ContainerName: "testground-sidecar",
 		ContainerConfig: &container.Config{
 			Image:      "ipfs/testground:latest",
@@ -502,8 +119,9 @@
 		},
 		HostConfig: &container.HostConfig{
 			PublishAllPorts: true,
-			PortBindings:    nat.PortMap{"6060": []nat.PortBinding{{HostIP: "0.0.0.0", HostPort: "0"}}},
-			NetworkMode:     container.NetworkMode(controlNetworkID),
+			// Port binding for pprof.
+			PortBindings: nat.PortMap{"6060": []nat.PortBinding{{HostIP: "0.0.0.0", HostPort: "0"}}},
+			NetworkMode:  container.NetworkMode(r.controlNetworkID),
 			// To lookup namespaces. Can't use SandboxKey for some reason.
 			PidMode: "host",
 			// We need _both_ to actually get a network namespace handle.
@@ -525,16 +143,336 @@
 				Name: "unless-stopped",
 			},
 		},
-		PullImageIfMissing: false, // Don't pull from Docker Hub
+		ImageStrategy: docker.ImageStrategyBuild,
+		BuildImageOpts: &docker.BuildImageOpts{
+			Name:     "testground-sidecar:latest",
+			BuildCtx: engine.EnvConfig().SrcDir,
+		},
+	}
+
+	// sidecar healthcheck.
+	hh.Enlist("sidecar-container",
+		healthcheck.CheckContainerStarted(ctx, ow, cli, "testground-sidecar"),
+		healthcheck.StartContainer(ctx, ow, cli, &sidecarContainerOpts),
+	)
+
+	// RunChecks will fill the report and return any errors.
+	return hh.RunChecks(ctx, fix)
+}
+
+func (r *LocalDockerRunner) Run(ctx context.Context, input *api.RunInput, ow *rpc.OutputWriter) (*api.RunOutput, error) {
+	// Grab a read lock. This will allow many runs to run simultaneously, but
+	// they will be exclusive of state-altering healthchecks.
+	r.lk.RLock()
+	defer r.lk.RUnlock()
+
+	var (
+		seq = input.Seq
+		log = ow.With("runner", "local:docker", "run_id", input.RunID)
+		err error
+	)
+
+	// Sanity check.
+	if seq < 0 || seq >= len(input.TestPlan.TestCases) {
+		return nil, fmt.Errorf("invalid test case seq %d for plan %s", seq, input.TestPlan.Name)
+	}
+
+	// Get the test case.
+	testcase := input.TestPlan.TestCases[seq]
+
+	// Create a docker client.
+	cli, err := client.NewClientWithOpts(client.FromEnv, client.WithAPIVersionNegotiation())
+	if err != nil {
+		return nil, err
+	}
+
+	// Build a template runenv.
+	template := runtime.RunParams{
+		TestPlan:          input.TestPlan.Name,
+		TestCase:          testcase.Name,
+		TestRun:           input.RunID,
+		TestCaseSeq:       seq,
+		TestInstanceCount: input.TotalInstances,
+		TestSidecar:       true,
+		TestOutputsPath:   "/outputs",
+		TestStartTime:     time.Now(),
+	}
+
+	// Create a data network.
+	dataNetworkID, subnet, err := newDataNetwork(ctx, cli, ow, &template, "default")
+	if err != nil {
+		return nil, err
+	}
+
+	template.TestSubnet = &runtime.IPNet{IPNet: *subnet}
+
+	// Merge the incoming configuration with the default configuration.
+	cfg := defaultConfig
+	if err := mergo.Merge(&cfg, input.RunnerConfig, mergo.WithOverride); err != nil {
+		return nil, fmt.Errorf("error while merging configurations: %w", err)
+	}
+
+	var containers []string
+	for _, g := range input.Groups {
+		runenv := template
+		runenv.TestGroupInstanceCount = g.Instances
+		runenv.TestGroupID = g.ID
+		runenv.TestInstanceParams = g.Parameters
+
+		// Serialize the runenv into env variables to pass to docker.
+		env := conv.ToOptionsSlice(runenv.ToEnvVars())
+
+		// Set the log level if provided in cfg.
+		if cfg.LogLevel != "" {
+			env = append(env, "LOG_LEVEL="+cfg.LogLevel)
+		}
+
+		// Start as many containers as group instances.
+		for i := 0; i < g.Instances; i++ {
+			// <outputs_dir>/<plan>/<run_id>/<group_id>/<instance_number>
+			odir := filepath.Join(r.outputsDir, input.TestPlan.Name, input.RunID, g.ID, strconv.Itoa(i))
+			err = os.MkdirAll(odir, 0777)
+			if err != nil {
+				err = fmt.Errorf("failed to create outputs dir %s: %w", odir, err)
+				break
+			}
+
+			name := fmt.Sprintf("tg-%s-%s-%s-%s-%d", input.TestPlan.Name, testcase.Name, input.RunID, g.ID, i)
+			log.Infow("creating container", "name", name)
+
+			ccfg := &container.Config{
+				Image: g.ArtifactPath,
+				Env:   env,
+				Labels: map[string]string{
+					"testground.purpose":  "plan",
+					"testground.plan":     input.TestPlan.Name,
+					"testground.testcase": testcase.Name,
+					"testground.run_id":   input.RunID,
+					"testground.group_id": g.ID,
+				},
+			}
+
+			hcfg := &container.HostConfig{
+				NetworkMode:     container.NetworkMode("testground-control"),
+				PublishAllPorts: true,
+				Mounts: []mount.Mount{{
+					Type:   mount.TypeBind,
+					Source: odir,
+					Target: runenv.TestOutputsPath,
+				}},
+			}
+
+			// Create the container.
+			var res container.ContainerCreateCreatedBody
+			res, err = cli.ContainerCreate(ctx, ccfg, hcfg, nil, name)
+			if err != nil {
+				break
+			}
+
+			containers = append(containers, res.ID)
+
+			// TODO: Remove this when we get the sidecar working. It'll do this for us.
+			err = attachContainerToNetwork(ctx, cli, res.ID, dataNetworkID)
+			if err != nil {
+				break
+			}
+		}
+	}
+
+	if !cfg.KeepContainers {
+		defer func() {
+			_ = deleteContainers(cli, ow, containers)
+			ctx, cancel := context.WithTimeout(context.Background(), 10*time.Second)
+			defer cancel()
+			if err := cli.NetworkRemove(ctx, dataNetworkID); err != nil {
+				log.Errorw("removing network", "network", dataNetworkID, "error", err)
+			}
+		}()
+	}
+
+	// If an error occurred interim, abort.
+	if err != nil {
+		log.Error(err)
+		return nil, err
+	}
+
+	if cfg.Unstarted {
+		return &api.RunOutput{RunID: input.RunID}, nil
+	}
+
+	var (
+		doneCh    = make(chan error, 2)
+		started   = make(chan string, len(containers))
+		ratelimit = make(chan struct{}, 16)
+	)
+
+	ctx, cancel := context.WithCancel(ctx)
+	defer cancel()
+
+	log.Infow("starting containers", "count", len(containers))
+
+	g, gctx := errgroup.WithContext(ctx)
+	for _, id := range containers {
+		id := id
+		f := func() error {
+			ratelimit <- struct{}{}
+			defer func() { <-ratelimit }()
+
+			log.Infow("starting container", "id", id)
+
+			err := cli.ContainerStart(ctx, id, types.ContainerStartOptions{})
+			if err == nil {
+				log.Debugw("started container", "id", id)
+				select {
+				case <-gctx.Done():
+				default:
+					started <- id
+				}
+			}
+			return err
+		}
+		g.Go(f)
+	}
+
+	// Wait until we're done to close the started channel.
+	go func() {
+		err := g.Wait()
+		close(started)
+
+		if err != nil {
+			log.Error(err)
+			doneCh <- err
+		} else {
+			log.Infow("started containers", "count", len(containers))
+		}
+	}()
+
+	if !cfg.Background {
+		pretty := NewPrettyPrinter(ow)
+
+		// This goroutine takes started containers and attaches them to the pretty printer.
+		go func() {
+		Outer:
+			for {
+				select {
+				case id, more := <-started:
+					if !more {
+						break Outer
+					}
+
+					stream, err := cli.ContainerLogs(ctx, id, types.ContainerLogsOptions{
+						ShowStdout: true,
+						ShowStderr: true,
+						Since:      "2019-01-01T00:00:00",
+						Follow:     true,
+					})
+
+					if err != nil {
+						doneCh <- err
+						return
+					}
+
+					rstdout, wstdout := io.Pipe()
+					rstderr, wstderr := io.Pipe()
+					go func() {
+						_, err := stdcopy.StdCopy(wstdout, wstderr, stream)
+						_ = wstdout.CloseWithError(err)
+						_ = wstderr.CloseWithError(err)
+					}()
+
+					pretty.Manage(id[0:12], rstdout, rstderr)
+
+				case <-ctx.Done():
+					// yield if we're been cancelled.
+					doneCh <- ctx.Err()
+					return
+				}
+			}
+
+			select {
+			case err := <-pretty.Wait():
+				doneCh <- err
+			case <-ctx.Done():
+				log.Error(ctx) // yield if we're been cancelled.
+				doneCh <- ctx.Err()
+			}
+		}()
+	}
+
+	select {
+	case err = <-doneCh:
+	case <-ctx.Done():
+		err = ctx.Err()
+	}
+
+	return &api.RunOutput{RunID: input.RunID}, err
+}
+
+func deleteContainers(cli *client.Client, ow *rpc.OutputWriter, ids []string) (err error) {
+	ow.Infow("deleting containers", "ids", ids)
+
+	ratelimit := make(chan struct{}, 16)
+
+	errs := make(chan error)
+	for _, id := range ids {
+		go func(id string) {
+			ratelimit <- struct{}{}
+			defer func() { <-ratelimit }()
+
+			ow.Infow("deleting container", "id", id)
+			errs <- cli.ContainerRemove(context.Background(), id, types.ContainerRemoveOptions{Force: true})
+		}(id)
+	}
+
+	var merr *multierror.Error
+	for i := 0; i < len(ids); i++ {
+		if err := <-errs; err != nil {
+			ow.Errorw("failed while deleting container", "error", err)
+			merr = multierror.Append(merr, <-errs)
+		}
+	}
+	close(errs)
+	return merr.ErrorOrNil()
+}
+
+func newDataNetwork(ctx context.Context, cli *client.Client, rw *rpc.OutputWriter, env *runtime.RunParams, name string) (id string, subnet *net.IPNet, err error) {
+	// Find a free network.
+	networks, err := cli.NetworkList(ctx, types.NetworkListOptions{
+		Filters: filters.NewArgs(
+			filters.Arg(
+				"label",
+				"testground.name=default",
+			),
+		),
 	})
 	if err != nil {
-		return "", err
-	}
-
-	return container.ID, err
-}
-
->>>>>>> 39842353
+		return "", nil, err
+	}
+
+	subnet, gateway, err := nextDataNetwork(len(networks))
+	if err != nil {
+		return "", nil, err
+	}
+
+	id, err = docker.NewBridgeNetwork(
+		ctx,
+		cli,
+		fmt.Sprintf("tg-%s-%s-%s-%s", env.TestPlan, env.TestCase, env.TestRun, name),
+		true,
+		map[string]string{
+			"testground.plan":     env.TestPlan,
+			"testground.testcase": env.TestCase,
+			"testground.run_id":   env.TestRun,
+			"testground.name":     name,
+		},
+		network.IPAMConfig{
+			Subnet:  subnet.String(),
+			Gateway: gateway,
+		},
+	)
+	return id, subnet, err
+}
+
 func (*LocalDockerRunner) CollectOutputs(ctx context.Context, input *api.CollectionInput, ow *rpc.OutputWriter) error {
 	basedir := filepath.Join(input.EnvConfig.WorkDir(), "local_docker", "outputs")
 	return zipRunOutputs(ctx, basedir, input, ow)
@@ -586,20 +524,11 @@
 	// Build query for runner infrastructure containers.
 	infraOpts := types.ContainerListOptions{}
 	infraOpts.Filters = filters.NewArgs()
-<<<<<<< HEAD
 	infraOpts.Filters.Add("name", "prometheus-pushgateway")
 	infraOpts.Filters.Add("name", "testground-grafana")
 	infraOpts.Filters.Add("name", "testground-prometheus")
 	infraOpts.Filters.Add("name", "testground-redis")
 	infraOpts.Filters.Add("name", "testground-sidecar")
-=======
-	infraOpts.Filters.Add("name", "^prometheus-pushgateway$")
-	infraOpts.Filters.Add("name", "^testground-goproxy$")
-	infraOpts.Filters.Add("name", "^testground-grafana$")
-	infraOpts.Filters.Add("name", "^testground-redis$")
-	infraOpts.Filters.Add("name", "^testground-redis-exporter$")
-	infraOpts.Filters.Add("name", "^testground-sidecar$")
->>>>>>> 39842353
 
 	// Build query for testground plans that are still running.
 	planOpts := types.ContainerListOptions{}
