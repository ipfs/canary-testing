--- conflicted
+++ resolved
@@ -157,11 +157,7 @@
 		//  builds the sidecar, we would've omitted the need for this entirely.
 		// ImageStrategy: docker.ImageStrategyBuild,
 		// BuildImageOpts: &docker.BuildImageOpts{
-<<<<<<< HEAD
-		// 	Name:     "ipfs/testground:latest",
-=======
 		// 	Name:     "testground/testground:latest",
->>>>>>> 9243c488
 		// 	BuildCtx: engine.EnvConfig().Home,
 		// },
 	}
