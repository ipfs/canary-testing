--- conflicted
+++ resolved
@@ -53,11 +53,7 @@
 	}
 
 	r.outputsDir = filepath.Join(engine.EnvConfig().Dirs().Outputs(), "local_exec")
-<<<<<<< HEAD
-	hh := &hc.Helper{}
-=======
 	hh := &healthcheck.Helper{}
->>>>>>> 9243c488
 
 	// setup infra which is common between local:docker and local:exec
 	localCommonHealthcheck(ctx, hh, cli, ow, "testground-control", r.outputsDir)
