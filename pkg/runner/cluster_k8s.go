package runner

import (
	"bufio"
	"bytes"
	"context"
	"errors"
	"fmt"
	"io"
	"math"
	"math/rand"
	"net"
	"os"
	"os/exec"
	"path/filepath"
	"reflect"
	"strconv"
	"strings"
	"sync"
	"sync/atomic"
	"time"

	"golang.org/x/sync/errgroup"

	"github.com/ipfs/testground/pkg/api"
	"github.com/ipfs/testground/pkg/conv"
	"github.com/ipfs/testground/pkg/logging"
	"github.com/ipfs/testground/sdk/runtime"
	"go.uber.org/zap"

	v1 "k8s.io/api/core/v1"
	_ "k8s.io/client-go/plugin/pkg/client/auth/gcp"

	"k8s.io/apimachinery/pkg/api/resource"
	metav1 "k8s.io/apimachinery/pkg/apis/meta/v1"
)

var (
	_    api.Runner       = (*ClusterK8sRunner)(nil)
	_    api.Terminatable = (*ClusterK8sRunner)(nil)
	once                  = sync.Once{}
)

const (
	defaultK8sNetworkAnnotation = "flannel"
	// collect-outputs pod is used to compress outputs at the end of a testplan run
	// as well as to copy archives from it, since it has EFS attached to it
	collectOutputsPodName = "collect-outputs"

	// number of CPUs allocated to Redis. should be same as what is set in redis-values.yaml
	redisCPUs = 2.0
	// number of CPUs allocated to each Sidecar. should be same as what is set in sidecar.yaml
	sidecarCPUs = 0.2

	// utilisation is how many CPUs from the remainder shall we allocate to Testground
	// note that there are other services running on the Kubernetes cluster such as
	// api proxy, kubedns, s3bucket, etc.
	utilisation = 0.85

	// magic values that we monitor on the Testground runner side to detect when Testground
	// testplan instances are initialised and at the stage of actually running a test
	// check sdk/sync for more information
	NetworkInitialisationSuccessful = "network initialisation successful"
	NetworkInitialisationFailed     = "network initialisation failed"
)

var (
	testplanSysctls = []v1.Sysctl{{Name: "net.core.somaxconn", Value: "10000"}}
)

var k8sSubnetIdx uint64 = 0

func init() {
	// Avoid collisions in picking up subnets
	rand.Seed(time.Now().UnixNano())
	k8sSubnetIdx = rand.Uint64() % 4096
}

func nextK8sSubnet() (*net.IPNet, error) {
	subnet, _, err := nextDataNetwork(int(atomic.AddUint64(&k8sSubnetIdx, 1) % 4096))
	if err != nil {
		return nil, err
	}
	return subnet, err
}

func homeDir() string {
	home, _ := os.UserHomeDir()
	return home
}

// ClusterK8sRunnerConfig is the configuration object of this runner. Boolean
// values are expressed in a way that zero value (false) is the default setting.
type ClusterK8sRunnerConfig struct {
	// LogLevel sets the log level in the test containers (default: not set).
	LogLevel string `toml:"log_level"`

	KeepService bool `toml:"keep_service"`

	// Name of the S3 bucket used for `outputs` from test plans
	OutputsBucket string `toml:"outputs_bucket"`

	// Region of the S3 bucket used for `outputs` from test plans
	OutputsBucketRegion string `toml:"outputs_bucket_region"`

	// Resources requested for each pod from the Kubernetes cluster
	PodResourceMemory string `toml:"pod_resource_memory"`
	PodResourceCPU    string `toml:"pod_resource_cpu"`
}

// ClusterK8sRunner is a runner that creates a Docker service to launch as
// many replicated instances of a container as the run job indicates.
type ClusterK8sRunner struct {
	config KubernetesConfig
	pool   *pool

	podResourceCPU    resource.Quantity
	podResourceMemory resource.Quantity

	maxAllowedPods int
}

type KubernetesConfig struct {
	// KubeConfigPath is the path to your kubernetes configuration path
	KubeConfigPath string `json:"kubeConfigPath"`
	// Namespace is the kubernetes namespaces where the pods should be running
	Namespace string `json:"namespace"`
}

// defaultKubernetesConfig uses the default ~/.kube/config
// to discover the kubernetes clusters. It also uses the "default" namespace.
func defaultKubernetesConfig() KubernetesConfig {
	kubeconfig := filepath.Join(homeDir(), ".kube", "config")
	return KubernetesConfig{
		KubeConfigPath: kubeconfig,
		Namespace:      "default",
	}
}

func (c *ClusterK8sRunner) Run(ctx context.Context, input *api.RunInput, ow io.Writer) (*api.RunOutput, error) {
	var (
		log = logging.S().With("runner", "cluster:k8s", "run_id", input.RunID)
		cfg = *input.RunnerConfig.(*ClusterK8sRunnerConfig)
	)

	c.initRunner(cfg)

	// Sanity check.
	if input.Seq < 0 || input.Seq >= len(input.TestPlan.TestCases) {
		return nil, fmt.Errorf("invalid test case seq %d for plan %s", input.Seq, input.TestPlan.Name)
	}

	template := runtime.RunParams{
		TestPlan:          input.TestPlan.Name,
		TestCase:          input.TestPlan.TestCases[input.Seq].Name,
		TestRun:           input.RunID,
		TestCaseSeq:       input.Seq,
		TestInstanceCount: input.TotalInstances,
		TestSidecar:       true,
		TestOutputsPath:   "/outputs",
		TestStartTime:     time.Now(),
	}

	// currently weave is not releaasing IP addresses upon container deletion - we get errors back when trying to
	// use an already used IP address, even if the container has been removed
	// this functionality should be refactored asap, when we understand how weave releases IPs (or why it doesn't release
	// them when a container is removed/ and as soon as we decide how to manage `networks in-use` so that there are no
	// collisions in concurrent testplan runs
	subnet, err := nextK8sSubnet()
	if err != nil {
		return nil, err
	}

	template.TestSubnet = &runtime.IPNet{IPNet: *subnet}

	c.maxAllowedPods, err = c.maxPods() // TODO: maybe move to the `init` / runner constructor at some point
	if err != nil {
		return nil, fmt.Errorf("couldn't calculate max pod allowance on the cluster: %v", err)
	}

	if c.maxAllowedPods < input.TotalInstances {
		return nil, fmt.Errorf("too many test instances requested, max is %d, resize cluster if you need more capacity", c.maxAllowedPods)
	}

	jobName := fmt.Sprintf("tg-%s", input.TestPlan.Name)

	log.Infow("deploying testground testplan run on k8s", "job-name", jobName)

	var eg errgroup.Group

	// atomic counter which records how many networks have been initialised.
	// it should equal the number of all testplan instances for the given run eventually.
	var initialisedNetworks uint64

	eg.Go(func() error {
		return c.monitorTestplanRunState(ctx, log, input, &initialisedNetworks)
	})

	sem := make(chan struct{}, 30) // limit the number of concurrent k8s api calls

	for _, g := range input.Groups {
		runenv := template
		runenv.TestGroupID = g.ID
		runenv.TestGroupInstanceCount = g.Instances
		runenv.TestInstanceParams = g.Parameters

		env := conv.ToEnvVar(runenv.ToEnvVars())
		env = append(env, v1.EnvVar{
			Name:  "REDIS_HOST",
			Value: "redis-headless",
		})

		// Set the log level if provided in cfg.
		if cfg.LogLevel != "" {
			env = append(env, v1.EnvVar{
				Name:  "LOG_LEVEL",
				Value: cfg.LogLevel,
			})
		}
		for i := 0; i < g.Instances; i++ {
			i := i
			sem <- struct{}{}

			podName := fmt.Sprintf("%s-%s-%s-%d", jobName, input.RunID, g.ID, i)

			defer func() {
				if cfg.KeepService {
					return
				}
				client := c.pool.Acquire()
				defer c.pool.Release(client)
				err = client.CoreV1().Pods(c.config.Namespace).Delete(podName, &metav1.DeleteOptions{})
				if err != nil {
					log.Errorw("couldn't remove pod", "pod", podName, "err", err)
				}
			}()

			eg.Go(func() error {
				defer func() { <-sem }()

				currentEnv := make([]v1.EnvVar, len(env))
				copy(currentEnv, env)

				currentEnv = append(currentEnv, v1.EnvVar{
					Name:  "TEST_OUTPUTS_PATH",
					Value: fmt.Sprintf("/outputs/%s/%s/%d", input.RunID, g.ID, i),
				})

				return c.createTestplanPod(ctx, podName, input, runenv, currentEnv, g, i)
			})
		}
	}

	err = eg.Wait()
	if err != nil {
		return nil, err
	}

	var gg errgroup.Group

	for _, g := range input.Groups {
		for i := 0; i < g.Instances; i++ {
			i := i
			sem <- struct{}{}

			gg.Go(func() error {
				defer func() { <-sem }()

				podName := fmt.Sprintf("%s-%s-%s-%d", jobName, input.RunID, g.ID, i)

				logs, err := c.getPodLogs(log, podName)
				if err != nil {
					return err
				}

				fmt.Print(logs)
				return nil
			})
		}
	}

	err = gg.Wait()
	if err != nil {
		return nil, err
	}

	log.Infow("compressing outputs for testplan run", "run-id", input.RunID)
	err = c.compressOutputs(ctx, input.RunID)
	if err != nil {
		return nil, err
	}

	return &api.RunOutput{RunID: input.RunID}, nil
}

func (*ClusterK8sRunner) ID() string {
	return "cluster:k8s"
}

func (*ClusterK8sRunner) ConfigType() reflect.Type {
	return reflect.TypeOf(ClusterK8sRunnerConfig{})
}

func (*ClusterK8sRunner) CompatibleBuilders() []string {
	return []string{"docker:go"}
}

func (c *ClusterK8sRunner) initRunner(cfg ClusterK8sRunnerConfig) {
	once.Do(func() {
		log := logging.S().With("runner", "cluster:k8s")

		c.config = defaultKubernetesConfig()

		var err error
		workers := 20
		c.pool, err = newPool(workers, c.config)
		if err != nil {
			log.Fatal(err)
		}

		c.podResourceCPU = resource.MustParse(cfg.PodResourceCPU)
		c.podResourceMemory = resource.MustParse(cfg.PodResourceMemory)
	})
}

func (c *ClusterK8sRunner) CollectOutputs(ctx context.Context, input *api.CollectionInput, w io.Writer) error {
	log := logging.S().With("runner", "cluster:k8s", "run_id", input.RunID)

	//TODO: we shouldn't have to init the runner in every handler
	cfg := *input.RunnerConfig.(*ClusterK8sRunnerConfig)
	c.initRunner(cfg)

	client := c.pool.Acquire()
	defer c.pool.Release(client)

	log.Info("collecting outputs")
	err := c.ensureCollectOutputsPod(ctx)
	if err != nil {
		return err
	}

	file := fmt.Sprintf("/outputs/%s.tgz", input.RunID)
	args := fmt.Sprintf("kubectl exec %s cat %s -- ", collectOutputsPodName, file)
	cmd := exec.Command("sh", "-c", args)

	var stdout io.ReadCloser
	stdout, err = cmd.StdoutPipe()
	if err != nil {
		return err
	}

	if err := cmd.Start(); err != nil {
		return err
	}

	done := make(chan struct{})
	defer func() {
		<-done
	}()

	go func() {
		_, err := io.Copy(w, stdout)
		if err != nil {
			log.Errorw("error while copying cmd stdout", "err", err.Error())
		}
		done <- struct{}{}
	}()

	if err := cmd.Wait(); err != nil {
		// we assume that the run did not succeed so we archive whatever is present on the drive and return that.
		log.Warn("it appears that this run did not complete, archive with outputs is missing")

		err := c.compressOutputs(ctx, input.RunID)
		if err != nil {
			return err
		}

		// try again to get the archive
		cmd := exec.Command("sh", "-c", args)
		stdout, err = cmd.StdoutPipe()
		if err != nil {
			return err
		}

		if err := cmd.Start(); err != nil {
			return err
		}

		done := make(chan struct{})
		defer func() {
			<-done
		}()

		go func() {
			_, err := io.Copy(w, stdout)
			if err != nil {
				log.Errorw("error while copying cmd stdout", "err", err.Error())
			}
			done <- struct{}{}
		}()

		if err := cmd.Wait(); err != nil {
			return err
		}
	}

	return nil
}

// waitForPod waits until a given pod reaches the desired `phase` or the context is canceled
func (c *ClusterK8sRunner) waitForPod(ctx context.Context, podName string, phase string) error {
	client := c.pool.Acquire()
	defer c.pool.Release(client)

	var p string

	for {
		select {
		case <-ctx.Done():
			return ctx.Err()
		default:
			if p == phase {
				return nil
			}
			res, err := client.CoreV1().Pods(c.config.Namespace).List(metav1.ListOptions{
				FieldSelector: "metadata.name=" + podName,
			})
			if err != nil {
				return err
			}
			if len(res.Items) != 1 {
				continue
			}

			pod := res.Items[0]
			p = string(pod.Status.Phase)

			time.Sleep(1 * time.Second)
		}
	}
}

// ensureCollectOutputsPod ensures that we have a collect-outputs pod running
func (c *ClusterK8sRunner) ensureCollectOutputsPod(ctx context.Context) error {
	client := c.pool.Acquire()
	defer c.pool.Release(client)

	res, err := client.CoreV1().Pods(c.config.Namespace).List(metav1.ListOptions{
		FieldSelector: "metadata.name=" + collectOutputsPodName,
	})
	if err != nil {
		return err
	}
	if len(res.Items) == 0 {
		err = c.createCollectOutputsPod(ctx)
		if err != nil {
			return err
		}
		err = c.waitForPod(ctx, collectOutputsPodName, "Running")
		if err != nil {
			return err
		}
	} else if len(res.Items) > 1 {
		return errors.New("unexpected number of pods for outputs collection")
	}

	return nil
}

func (c *ClusterK8sRunner) getPodLogs(log *zap.SugaredLogger, podName string) (string, error) {
	client := c.pool.Acquire()
	defer c.pool.Release(client)

	podLogOpts := v1.PodLogOptions{
		TailLines: int64Ptr(2),
	}

	var podLogs io.ReadCloser
	var err error
	err = retry(5, 5*time.Second, func() error {
		req := client.CoreV1().Pods(c.config.Namespace).GetLogs(podName, &podLogOpts)
		podLogs, err = req.Stream()
		if err != nil {
			log.Warnw("got error when trying to fetch pod logs", "err", err.Error())
		}
		return err
	})
	if err != nil {
		return "", fmt.Errorf("error in opening stream: %v", err)
	}
	defer podLogs.Close()

	buf := new(bytes.Buffer)
	_, err = io.Copy(buf, podLogs)
	if err != nil {
		return "", fmt.Errorf("error in copy information from podLogs to buf: %v", err)
	}

	return buf.String(), nil
}

func (c *ClusterK8sRunner) waitNetworksInitialised(ctx context.Context, log *zap.SugaredLogger, runID string, initialisedNetworks *uint64) error {
	client := c.pool.Acquire()
	res, err := client.CoreV1().Pods(c.config.Namespace).List(metav1.ListOptions{
		LabelSelector: fmt.Sprintf("testground.run_id=%s", runID),
	})
	c.pool.Release(client)
	if err != nil {
		return err
	}

	var eg errgroup.Group

	for _, pod := range res.Items {
		podName := pod.Name

		eg.Go(func() error {
			err := c.waitNetworkInitialised(ctx, log, podName)
			if err != nil {
				return err
			}

			atomic.AddUint64(initialisedNetworks, 1)

			return nil
		})
	}

	return eg.Wait()
}

func (c *ClusterK8sRunner) waitNetworkInitialised(ctx context.Context, log *zap.SugaredLogger, podName string) error {
	podLogOpts := v1.PodLogOptions{
		SinceSeconds: int64Ptr(1000),
		Follow:       true,
	}

	var podLogs io.ReadCloser
	var err error
	err = retry(5, 5*time.Second, func() error {
		client := c.pool.Acquire()
		req := client.CoreV1().Pods(c.config.Namespace).GetLogs(podName, &podLogOpts)
		c.pool.Release(client)
		podLogs, err = req.Stream()
		if err != nil {
			log.Warnw("got error when trying to fetch pod logs", "err", err.Error())
		}
		return err
	})
	if err != nil {
		return fmt.Errorf("error in opening stream: %v", err)
	}
	defer podLogs.Close()

	scanner := bufio.NewScanner(podLogs)
	for scanner.Scan() {
		select {
		case <-ctx.Done():
			return ctx.Err()
		default:
			line := scanner.Text()
			if strings.Contains(line, NetworkInitialisationSuccessful) {
				return nil
			}
		}
	}

	return errors.New("network initialisation successful log line not detected")
}

func (c *ClusterK8sRunner) monitorTestplanRunState(ctx context.Context, log *zap.SugaredLogger, input *api.RunInput, initialisedNetworks *uint64) error {
	client := c.pool.Acquire()
	defer c.pool.Release(client)

	start := time.Now()
	allRunningStage := false
	allNetworksStage := false
	for {
		select {
		case <-ctx.Done():
			return ctx.Err()
		default:
		}

		if time.Since(start) > 10*time.Minute {
			return errors.New("global timeout")
		}
		time.Sleep(2000 * time.Millisecond)

		countPodsByState := func(state string) int {
			fieldSelector := fmt.Sprintf("status.phase=%s", state)
			opts := metav1.ListOptions{
				LabelSelector: fmt.Sprintf("testground.run_id=%s", input.RunID),
				FieldSelector: fieldSelector,
			}
			res, err := client.CoreV1().Pods(c.config.Namespace).List(opts)
			if err != nil {
				log.Warnw("k8s client pods list error", "err", err.Error())
				return -1
			}
			return len(res.Items)
		}

		counters := map[string]int{}
		var countersMu sync.Mutex
		states := []string{"Pending", "Running", "Succeeded", "Failed", "Unknown"}

		var wg sync.WaitGroup
		wg.Add(len(states))
		for _, state := range states {
			state := state
			go func() {
				defer wg.Done()

				n := countPodsByState(state)

				countersMu.Lock()
				counters[state] = n
				countersMu.Unlock()
			}()
		}
		wg.Wait()

		initNets := int(atomic.LoadUint64(initialisedNetworks))
		log.Debugw("testplan pods state", "running_for", time.Since(start), "succeeded", counters["Succeeded"], "running", counters["Running"], "pending", counters["Pending"], "failed", counters["Failed"], "unknown", counters["Unknown"])

		if counters["Running"] == input.TotalInstances && !allRunningStage {
			allRunningStage = true
			log.Infow("all testplan instances in `Running` state", "took", time.Since(start))

			go func() {
				_ = c.waitNetworksInitialised(ctx, log, input.RunID, initialisedNetworks)
			}()
		}

		if initNets == input.TotalInstances && !allNetworksStage {
			allNetworksStage = true
			log.Infow("all testplan instances networks initialised", "took", time.Since(start))
		}

		if counters["Succeeded"] == input.TotalInstances {
			log.Infow("all testplan instances in `Succeeded` state", "took", time.Since(start))
			return nil
		}

	}
}

func (c *ClusterK8sRunner) createTestplanPod(ctx context.Context, podName string, input *api.RunInput, runenv runtime.RunParams, env []v1.EnvVar, g api.RunGroup, i int) error {
	client := c.pool.Acquire()
	defer c.pool.Release(client)

	mountPropagationMode := v1.MountPropagationHostToContainer
	sharedVolumeName := "efs-shared"

	podRequest := &v1.Pod{
		ObjectMeta: metav1.ObjectMeta{
			Name: podName,
			Labels: map[string]string{
				"testground.plan":     input.TestPlan.Name,
				"testground.testcase": runenv.TestCase,
				"testground.run_id":   input.RunID,
				"testground.groupid":  g.ID,
				"testground.purpose":  "plan",
			},
			Annotations: map[string]string{"cni": defaultK8sNetworkAnnotation},
		},
		Spec: v1.PodSpec{
			Volumes: []v1.Volume{
				{
					Name: sharedVolumeName,
					VolumeSource: v1.VolumeSource{
						PersistentVolumeClaim: &v1.PersistentVolumeClaimVolumeSource{
							ClaimName: "efs",
						},
					},
				},
			},
			SecurityContext: &v1.PodSecurityContext{
				Sysctls: testplanSysctls,
			},
			RestartPolicy: v1.RestartPolicyNever,
			InitContainers: []v1.Container{
				{
					Name:    "mkdir-outputs",
					Image:   "busybox",
					Args:    []string{"-c", "mkdir -p $TEST_OUTPUTS_PATH"},
					Command: []string{"sh"},
					Env:     env,
					VolumeMounts: []v1.VolumeMount{
						{
							Name:             sharedVolumeName,
							MountPath:        "/outputs",
							MountPropagation: &mountPropagationMode,
						},
					},
				},
			},
			Containers: []v1.Container{
				{
					Name:  podName,
					Image: g.ArtifactPath,
					Args:  []string{},
					Env:   env,
					Ports: []v1.ContainerPort{
						{
							Name:          "pprof",
							ContainerPort: 6060,
						},
					},
					VolumeMounts: []v1.VolumeMount{
						{
							Name:             sharedVolumeName,
							MountPath:        "/outputs",
							MountPropagation: &mountPropagationMode,
						},
					},
					Resources: v1.ResourceRequirements{
						Limits: v1.ResourceList{
							v1.ResourceMemory: c.podResourceMemory,
							v1.ResourceCPU:    c.podResourceCPU,
						},
					},
				},
			},
		},
	}

	_, err := client.CoreV1().Pods(c.config.Namespace).Create(podRequest)
	return err
}

func int64Ptr(i int64) *int64 { return &i }

type FakeWriterAt struct {
	w io.Writer
}

func (fw FakeWriterAt) WriteAt(p []byte, offset int64) (n int, err error) {
	// ignore 'offset' because we forced sequential downloads
	return fw.w.Write(p)
}

// maxPods returns the max allowed pods for the current cluster size
// at the moment we are CPU bound, so this is based only on rough estimation of available CPUs
func (c *ClusterK8sRunner) maxPods() (int, error) {
	podCPU, err := strconv.ParseFloat(c.podResourceCPU.AsDec().String(), 64)
	if err != nil {
		return 0, err
	}

	client := c.pool.Acquire()
	defer c.pool.Release(client)

	res, err := client.CoreV1().Nodes().List(metav1.ListOptions{
		LabelSelector: "kubernetes.io/role=node",
	})
	if err != nil {
		return 0, err
	}

	nodes := len(res.Items)

	// all worker nodes are the same, so just take allocatable CPU from the first
	item := res.Items[0].Status.Allocatable["cpu"]
	nodeCPUs, _ := item.AsInt64()

	totalCPUs := nodes * int(nodeCPUs)
	availableCPUs := float64(totalCPUs) - redisCPUs - float64(nodes)*sidecarCPUs
	podsCPUs := availableCPUs * utilisation
	pods := int(math.Round(podsCPUs/podCPU - 0.5))

	return pods, nil
}

// Terminates all pods for with the label testground.purpose: plan
// This command will remove all plan pods in the cluster.
func (c *ClusterK8sRunner) TerminateAll(_ context.Context) error {
<<<<<<< HEAD
	log := logging.S().With("runner", "cluster:k8s")

	client := c.pool.Acquire()
	defer c.pool.Release(client)
=======
	log := logging.S()
	// Until the first Run, pool is a null pointer.
	// We expect TerminateAll to be able to remove plans inadvertently left behind from previous runs,
	// even if the daemon is freshly started. For that reason, TerminateAll will use a separate pool,
	// rather than the one that can be found at c.pool.
	pool, err := newPool(20, defaultKubernetesConfig())
	if err != nil {
		log.Fatal(err)
	}

	client := pool.Acquire()
	defer pool.Release(client)
>>>>>>> e476a505

	planPods := metav1.ListOptions{
		LabelSelector: "testground.purpose=plan",
	}
	err = client.CoreV1().Pods("default").DeleteCollection(&metav1.DeleteOptions{}, planPods)
	if err != nil {
		log.Errorw("could not terminate all pods", "err", err)
		return err
	}
	return nil
}

func (c *ClusterK8sRunner) createCollectOutputsPod(ctx context.Context) error {
	client := c.pool.Acquire()
	defer c.pool.Release(client)

	mountPropagationMode := v1.MountPropagationHostToContainer
	sharedVolumeName := "efs-shared"

	podRequest := &v1.Pod{
		ObjectMeta: metav1.ObjectMeta{
			Name: collectOutputsPodName,
			Labels: map[string]string{
				"testground.purpose": "outputs",
			},
			Annotations: map[string]string{"cni": defaultK8sNetworkAnnotation},
		},
		Spec: v1.PodSpec{
			Volumes: []v1.Volume{
				{
					Name: sharedVolumeName,
					VolumeSource: v1.VolumeSource{
						PersistentVolumeClaim: &v1.PersistentVolumeClaimVolumeSource{
							ClaimName: "efs",
						},
					},
				},
			},
			SecurityContext: &v1.PodSecurityContext{
				Sysctls: testplanSysctls,
			},
			RestartPolicy: v1.RestartPolicyNever,
			Containers: []v1.Container{
				{
					Name:    "collect-outputs",
					Image:   "busybox",
					Args:    []string{"-c", "sleep 999999999"},
					Command: []string{"sh"},
					VolumeMounts: []v1.VolumeMount{
						{
							Name:             sharedVolumeName,
							MountPath:        "/outputs",
							MountPropagation: &mountPropagationMode,
						},
					},
				},
			},
		},
	}

	_, err := client.CoreV1().Pods(c.config.Namespace).Create(podRequest)
	return err
}

func (c *ClusterK8sRunner) compressOutputs(ctx context.Context, runID string) error {
	client := c.pool.Acquire()
	defer c.pool.Release(client)

	err := c.ensureCollectOutputsPod(ctx)
	if err != nil {
		return err
	}

	archive := fmt.Sprintf("%s.tgz", runID)
	tarcmd := fmt.Sprintf("cd /outputs && tar -czf %s %s", archive, runID)
	args := fmt.Sprintf("kubectl exec %s -- sh -c '%s'", collectOutputsPodName, tarcmd)
	return exec.Command("sh", "-c", args).Run()
}<|MERGE_RESOLUTION|>--- conflicted
+++ resolved
@@ -776,12 +776,6 @@
 // Terminates all pods for with the label testground.purpose: plan
 // This command will remove all plan pods in the cluster.
 func (c *ClusterK8sRunner) TerminateAll(_ context.Context) error {
-<<<<<<< HEAD
-	log := logging.S().With("runner", "cluster:k8s")
-
-	client := c.pool.Acquire()
-	defer c.pool.Release(client)
-=======
 	log := logging.S()
 	// Until the first Run, pool is a null pointer.
 	// We expect TerminateAll to be able to remove plans inadvertently left behind from previous runs,
@@ -794,7 +788,6 @@
 
 	client := pool.Acquire()
 	defer pool.Release(client)
->>>>>>> e476a505
 
 	planPods := metav1.ListOptions{
 		LabelSelector: "testground.purpose=plan",
