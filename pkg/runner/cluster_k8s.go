--- conflicted
+++ resolved
@@ -306,11 +306,7 @@
 		}
 
 		env := conv.ToEnvVar(runenv.ToEnvVars())
-<<<<<<< HEAD
 		env = append(env, v1.EnvVar{Name: "REDIS_HOST", Value: "testground-infra-redis"})
-=======
-		env = append(env, v1.EnvVar{Name: "REDIS_HOST", Value: "testground-infra-redis-headless"})
->>>>>>> e02c78fc
 		env = append(env, v1.EnvVar{Name: "SYNC_SERVICE_HOST", Value: "testground-sync-service"})
 		env = append(env, v1.EnvVar{Name: "INFLUXDB_URL", Value: "http://influxdb:8086"})
 		env = append(env, v1.EnvVar{Name: "TEST_SUBNET", Value: "10.0.4.0/24"})
