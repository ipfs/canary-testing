package runner

import (
	"bufio"
	"bytes"
	"context"
	"encoding/base64"
	"encoding/json"
	"errors"
	"fmt"
	"io"
	"math/rand"
	"net"
	"os"
	"path/filepath"
	"reflect"
	"strconv"
	"strings"
	"sync"
	"sync/atomic"
	"time"

	"github.com/testground/sdk-go/ptypes"

	"github.com/docker/docker/api/types"
	"github.com/docker/docker/client"
	"github.com/testground/sdk-go/runtime"
	ss "github.com/testground/sdk-go/sync"
	"github.com/testground/testground/pkg/api"
	"github.com/testground/testground/pkg/aws"
	"github.com/testground/testground/pkg/conv"
	"github.com/testground/testground/pkg/healthcheck"
	"github.com/testground/testground/pkg/logging"
	"github.com/testground/testground/pkg/rpc"
	"github.com/testground/testground/pkg/task"
	"golang.org/x/sync/errgroup"

	v1 "k8s.io/api/core/v1"
	_ "k8s.io/client-go/plugin/pkg/client/auth/gcp"

	lru "github.com/hashicorp/golang-lru"
	"github.com/kubernetes/client-go/tools/remotecommand"
	"github.com/msoap/byline"
	"k8s.io/apimachinery/pkg/api/resource"
	metav1 "k8s.io/apimachinery/pkg/apis/meta/v1"
	"k8s.io/client-go/kubernetes/scheme"
	"k8s.io/client-go/tools/clientcmd"
)

var (
	_             api.Runner        = (*ClusterK8sRunner)(nil)
	_             api.Terminatable  = (*ClusterK8sRunner)(nil)
	_             api.Healthchecker = (*ClusterK8sRunner)(nil)
	mu                              = sync.Mutex{}
	errSyncClient                   = errors.New("failed to start sync client")
)

const (
	defaultK8sNetworkAnnotation = "flannel"
	// collect-outputs pod is used to compress outputs at the end of a testplan run
	// as well as to copy archives from it, since it has EFS attached to it
	collectOutputsPodName = "collect-outputs"

	// number of CPUs allocated to each Sidecar. should be same as what is set in sidecar.yaml
	sidecarCPUs = 0.2

	// utilisation is how many CPUs from the remainder shall we allocate to Testground
	// note that there are other services running on the Kubernetes cluster such as
	// api proxy, node_exporter, dummy, etc.
	utilisation = 0.85

	// magic values that we monitor on the Testground runner side to detect when Testground
	// testplan instances are initialised and at the stage of actually running a test
	// check sdk/sync for more information
	NetworkInitialisationSuccessful = "network initialisation successful"
	NetworkInitialisationFailed     = "network initialisation failed"
)

var k8sSubnetIdx uint64 = 0

func init() {
	// Avoid collisions in picking up subnets
	rand.Seed(time.Now().UnixNano())
	k8sSubnetIdx = rand.Uint64() % 4096
}

func nextK8sSubnet() (*net.IPNet, error) {
	subnet, _, err := nextDataNetwork(int(atomic.AddUint64(&k8sSubnetIdx, 1) % 4096))
	if err != nil {
		return nil, err
	}
	return subnet, err
}

func homeDir() string {
	home, _ := os.UserHomeDir()
	return home
}

// ClusterK8sRunnerConfig is the configuration object of this runner. Boolean
// values are expressed in a way that zero value (false) is the default setting.
type ClusterK8sRunnerConfig struct {
	// LogLevel sets the log level in the test containers (default: not set).
	LogLevel string `toml:"log_level"`

	KeepService bool `toml:"keep_service"`

	// Provider is the infrastructure provider to use
	Provider string `toml:"provider"`

	// Whether Kubernetes cluster has an autoscaler running
	AutoscalerEnabled bool `toml:"autoscaler_enabled"`

	// Resources requested for each testplan pod from the Kubernetes cluster
	TestplanPodMemory string `toml:"testplan_pod_memory"`
	TestplanPodCPU    string `toml:"testplan_pod_cpu"`

	// Resources requested for the `collect-outputs` pod from the Kubernetes cluster
	CollectOutputsPodMemory string `toml:"collect_outputs_pod_memory"`
	CollectOutputsPodCPU    string `toml:"collect_outputs_pod_cpu"`

	ExposedPorts ExposedPorts `toml:"exposed_ports"`

	RunTimeoutMin int `toml:"run_timeout_min"`

	Sysctls []string `toml:"sysctls"`
}

// ClusterK8sRunner is a runner that creates a Docker service to launch as
// many replicated instances of a container as the run job indicates.
type ClusterK8sRunner struct {
<<<<<<< HEAD
	config     KubernetesConfig
	pool       *pool
	imagesLRU  *lru.Cache
	syncClient *ss.DefaultClient
=======
	initialized bool
	config      KubernetesConfig
	pool        *pool
	imagesLRU   *lru.Cache
	syncClient  *ss.WatchClient
>>>>>>> ba09c0ec
}

type Result struct {
	Outcome  task.Outcome             `json:"outcome"`
	Outcomes map[string]*GroupOutcome `json:"outcomes"`
	Journal  *Journal                 `json:"journal"`
}

type Journal struct {
	Events       map[string]string   `json:"events"`
	PodsStatuses map[string]struct{} `json:"pods_statuses"`
}

func newResult() *Result {
	return &Result{
		Outcome:  task.OutcomeUnknown,
		Outcomes: make(map[string]*GroupOutcome),
		Journal: &Journal{
			Events:       make(map[string]string),
			PodsStatuses: make(map[string]struct{}),
		},
	}
}

func (r *Result) String() string {
	s := fmt.Sprintf("%v", r.Outcomes)
	return s[4 : len(s)-1]
}

type GroupOutcome struct {
	Ok    int `json:"ok"`
	Total int `json:"total"`
}

func (g *GroupOutcome) String() string {
	return fmt.Sprintf("%d/%d", g.Ok, g.Total)
}

type KubernetesConfig struct {
	// KubeConfigPath is the path to your kubernetes configuration path
	KubeConfigPath string `json:"kubeConfigPath"`
	// Namespace is the kubernetes namespaces where the pods should be running
	Namespace string `json:"namespace"`
}

// defaultKubernetesConfig uses the default ~/.kube/config
// to discover the kubernetes clusters. It also uses the "default" namespace.
func defaultKubernetesConfig() KubernetesConfig {
	kubeconfig := filepath.Join(homeDir(), ".kube", "config")
	if _, err := os.Stat(kubeconfig); os.IsNotExist(err) {
		kubeconfig = ""
	}
	return KubernetesConfig{
		KubeConfigPath: kubeconfig,
		Namespace:      "default",
	}
}

func (c *ClusterK8sRunner) Run(ctx context.Context, input *api.RunInput, ow *rpc.OutputWriter) (runoutput *api.RunOutput, runerr error) {
	if err := c.initPool(); err != nil {
		return nil, fmt.Errorf("could not init pool: %w", err)
	}

	result := newResult()
	runoutput = &api.RunOutput{
		RunID:  input.RunID,
		Result: result,
	}

	defer func() {
		if ctx.Err() == context.Canceled {
			result.Outcome = task.OutcomeCanceled
		}
	}()

	ow = ow.With("runner", "cluster:k8s", "run_id", input.RunID)

	cfg := *input.RunnerConfig.(*ClusterK8sRunnerConfig)

	// if `provider` is set, we have to push to a docker registry
	if cfg.Provider != "" {
		err := c.pushImagesToDockerRegistry(ctx, ow, input)
		if err != nil {
			runerr = fmt.Errorf("failed to push images to %s; err: %w", cfg.Provider, err)
			return
		}
	}

	defaultCPU, err := resource.ParseQuantity(cfg.TestplanPodCPU)
	if err != nil {
		runerr = fmt.Errorf("couldn't parse default test plan pod CPU request; make sure you have specified `testplan_pod_cpu` in .env.toml; err: %w", err)
		return
	}

	defaultMemory, err := resource.ParseQuantity(cfg.TestplanPodMemory)
	if err != nil {
		runerr = fmt.Errorf("couldn't parse default test plan pod Memory request; make sure you have specified `testplan_pod_memory` in .env.toml; err: %w", err)
		return
	}

	template := runtime.RunParams{
		TestPlan:          input.TestPlan,
		TestCase:          input.TestCase,
		TestRun:           input.RunID,
		TestInstanceCount: input.TotalInstances,
		TestSidecar:       true,
		TestOutputsPath:   "/outputs",
		TestStartTime:     time.Now(),
	}

	// currently weave is not releaasing IP addresses upon container deletion - we get errors back when trying to
	// use an already used IP address, even if the container has been removed
	// this functionality should be refactored asap, when we understand how weave releases IPs (or why it doesn't release
	// them when a container is removed/ and as soon as we decide how to manage `networks in-use` so that there are no
	// collisions in concurrent testplan runs
	subnet, err := nextK8sSubnet()
	if err != nil {
		runerr = err
		return
	}

	template.TestSubnet = &ptypes.IPNet{IPNet: *subnet}

	enoughResources, err := c.checkClusterResources(ow, input.Groups, defaultMemory, defaultCPU)
	if err != nil {
		runerr = fmt.Errorf("couldn't check cluster resources: %v", err)
		return
	}

	if !enoughResources {
		if cfg.AutoscalerEnabled {
			ow.Warnw("too many test instances requested, will have to wait for cluster autoscaler to kick in.")
		} else {
			runerr = errors.New("too many test instances requested, resize cluster if you need more capacity.")
			return
		}
	}

	jobName := fmt.Sprintf("tg-%s", input.TestPlan)

	ow.Infow("deploying testground testplan run on k8s", "job-name", jobName)

	var eg errgroup.Group

	eg.Go(func() error {
		ctxContainers, cancel := context.WithCancel(ctx)
		defer cancel()

		outcomesDoneCh, err := c.collectOutcomes(ctxContainers, result, &template)
		if err != nil {
			ow.Errorw("could not start collecting outcomes", "err", err)
		}

		err = c.watchRunPods(ctx, ow, input, result, &template)
		if err != nil {
			return err
		}

		cancel()
		<-outcomesDoneCh
		return nil
	})

	sem := make(chan struct{}, 30) // limit the number of concurrent k8s api calls

	for _, g := range input.Groups {
		runenv := template
		runenv.TestGroupID = g.ID
		runenv.TestGroupInstanceCount = g.Instances
		runenv.TestInstanceParams = g.Parameters
		runenv.TestCaptureProfiles = g.Profiles

		result.Outcomes[g.ID] = &GroupOutcome{
			Total: g.Instances,
		}

		env := conv.ToEnvVar(runenv.ToEnvVars())
		env = append(env, v1.EnvVar{Name: "REDIS_HOST", Value: "testground-infra-redis-headless"})
		env = append(env, v1.EnvVar{Name: "SYNC_SERVICE_HOST", Value: "testground-sync-service-headless"})
		env = append(env, v1.EnvVar{Name: "INFLUXDB_URL", Value: "http://influxdb:8086"})

		// Set the log level if provided in cfg.
		if cfg.LogLevel != "" {
			env = append(env, v1.EnvVar{Name: "LOG_LEVEL", Value: cfg.LogLevel})
		}

		env = append(env, v1.EnvVar{Name: "POD_IP", ValueFrom: &v1.EnvVarSource{FieldRef: &v1.ObjectFieldSelector{FieldPath: "status.podIP"}}})
		env = append(env, v1.EnvVar{Name: "HOST_IP", ValueFrom: &v1.EnvVarSource{FieldRef: &v1.ObjectFieldSelector{FieldPath: "status.hostIP"}}})

		// Inject exposed ports.
		for name, value := range cfg.ExposedPorts.ToEnvVars() {
			env = append(env, v1.EnvVar{Name: name, Value: value})
		}

		podCPU := defaultCPU
		if g.Resources.CPU != "" {
			var err error
			podCPU, err = resource.ParseQuantity(g.Resources.CPU)
			if err != nil {
				runerr = err
				return
			}
		}

		podMemory := defaultMemory
		if g.Resources.Memory != "" {
			var err error
			podMemory, err = resource.ParseQuantity(g.Resources.Memory)
			if err != nil {
				runerr = err
				return
			}
		}

		for i := 0; i < g.Instances; i++ {
			i := i
			g := g
			sem <- struct{}{}

			podName := fmt.Sprintf("%s-%s-%s-%d", jobName, input.RunID, g.ID, i)

			defer func() {
				if cfg.KeepService {
					return
				}
				client := c.pool.Acquire()
				defer c.pool.Release(client)
				ow.Debugw("deleting pod", "pod", podName)
				err = client.CoreV1().Pods(c.config.Namespace).Delete(ctx, podName, metav1.DeleteOptions{})
				if err != nil {
					ow.Errorw("couldn't remove pod", "pod", podName, "err", err)
				}
			}()

			eg.Go(func() error {
				defer func() { <-sem }()

				currentEnv := make([]v1.EnvVar, len(env))
				copy(currentEnv, env)

				currentEnv = append(currentEnv, v1.EnvVar{
					Name:  "TEST_OUTPUTS_PATH",
					Value: fmt.Sprintf("/outputs/%s/%s/%d", input.RunID, g.ID, i),
				})

				return c.createTestplanPod(ctx, podName, input, runenv, currentEnv, g, i, podMemory, podCPU)
			})
		}
	}

	// we want to fetch logs even in an event of error
	defer func() {
		if input.TotalInstances <= 200 {
			var gg errgroup.Group

			for _, g := range input.Groups {
				for i := 0; i < g.Instances; i++ {
					i := i
					g := g
					sem <- struct{}{}

					gg.Go(func() error {
						defer func() { <-sem }()

						podName := fmt.Sprintf("%s-%s-%s-%d", jobName, input.RunID, g.ID, i)

						ow.Debugw("fetching logs", "pod", podName)
						logs, err := c.getPodLogs(ow, podName)
						if err != nil {
							return err
						}
						ow.Debugw("got logs", "pod", podName, "len", len(logs))

						_, err = ow.WriteProgress([]byte(logs))
						return err
					})
				}
			}

			err = gg.Wait()
			if err != nil {
				ow.Errorw("error while fetching logs", "err", err.Error())
			}

			ow.Debugw("done getting logs")
		}
	}()

	err = eg.Wait()
	if err != nil {
		runerr = err
		return
	}

	if !cfg.KeepService {
		ow.Info("cleaning up finished pods...")
	}

	runerr = nil
	return
}

func (*ClusterK8sRunner) ID() string {
	return "cluster:k8s"
}

func (c *ClusterK8sRunner) Healthcheck(ctx context.Context, engine api.Engine, ow *rpc.OutputWriter, fix bool) (*api.HealthcheckReport, error) {
	// Ignore sync client error as we may start the redis pod below.
	if err := c.initPool(); err != nil && !errors.Is(err, errSyncClient) {
		return nil, err
	}

	client := c.pool.Acquire()
	defer c.pool.Release(client)

	// How many plan worker nodes are there?
	res, err := client.CoreV1().Nodes().List(ctx, metav1.ListOptions{
		LabelSelector: "testground.node.role.plan=true",
	})
	if err != nil {
		return nil, err
	}
	planNodes := res.Items

	hh := &healthcheck.Helper{}

	hh.Enlist("efs pod",
		healthcheck.CheckK8sPods(ctx, client, "app=efs-provisioner", c.config.Namespace, 1),
		healthcheck.NotImplemented(),
	)

	hh.Enlist("redis pod",
		healthcheck.CheckK8sPods(ctx, client, "app=redis", c.config.Namespace, 1),
		healthcheck.NotImplemented(),
	)

	hh.Enlist("sync service pod",
		healthcheck.CheckK8sPods(ctx, client, "name=testground-sync-service", c.config.Namespace, 1),
		healthcheck.NotImplemented(),
	)

	hh.Enlist("prometheus pod",
		healthcheck.CheckK8sPods(ctx, client, "app=prometheus", c.config.Namespace, 1),
		healthcheck.NotImplemented(),
	)

	hh.Enlist("grafana pod",
		healthcheck.CheckK8sPods(ctx, client, "app.kubernetes.io/name=grafana", c.config.Namespace, 1),
		healthcheck.NotImplemented(),
	)

	hh.Enlist("sidecar pods",
		healthcheck.CheckK8sPods(ctx, client, "name=testground-sidecar", c.config.Namespace, len(planNodes)),
		healthcheck.NotImplemented(),
	)

	return hh.RunChecks(ctx, fix)

}

func (*ClusterK8sRunner) ConfigType() reflect.Type {
	return reflect.TypeOf(ClusterK8sRunnerConfig{})
}

func (*ClusterK8sRunner) CompatibleBuilders() []string {
	return []string{"docker:go", "docker:generic"}
}

func (c *ClusterK8sRunner) Enabled() bool {
	_ = c.initPool()
	return c.pool != nil
}

func (c *ClusterK8sRunner) initPool() error {
	mu.Lock()
	defer mu.Unlock()

	if c.initialized {
		return nil
	}

	c.config = defaultKubernetesConfig()
	c.imagesLRU, _ = lru.New(256)

	var err error
	workers := 20

<<<<<<< HEAD
		c.syncClient, err = ss.NewGenericClient(context.Background(), logging.S())
		if err != nil {
			log.Error(err)
		}
	})
=======
	c.pool, err = newPool(workers, c.config)
	if err != nil {
		return err
	}

	c.syncClient, err = ss.NewWatchClient(context.Background(), logging.S())
	if err != nil {
		return fmt.Errorf("%w: %s", errSyncClient, err)
	}

	c.initialized = true
	return nil
>>>>>>> ba09c0ec
}

func (c *ClusterK8sRunner) CollectOutputs(ctx context.Context, input *api.CollectionInput, ow *rpc.OutputWriter) error {
	if err := c.initPool(); err != nil {
		return fmt.Errorf("could not init pool: %w", err)
	}

	log := ow.With("runner", "cluster:k8s", "run_id", input.RunID)
	err := c.ensureCollectOutputsPod(ctx, input)
	if err != nil {
		return err
	}

	client := c.pool.Acquire()
	defer c.pool.Release(client)

	// This is the same line found in client_pool.go...
	// I need the restCfg, for remotecommand.
	// TODO: Reorganize not to repeat ourselves.
	k8sCfg, err := clientcmd.BuildConfigFromFlags("", c.config.KubeConfigPath)
	if err != nil {
		return err
	}

	// This request is sent to the collect-outputs pod
	// tar, compress, and write to stdout.
	// stdout will remain connected so we can read it later.

	log.Info("collecting outputs")

	req := client.
		CoreV1().
		RESTClient().
		Post().
		Resource("pods").
		Name("collect-outputs").
		Namespace("default").
		SubResource("exec").
		Param("container", "collect-outputs").
		VersionedParams(&v1.PodExecOptions{
			Container: "collect-outputs",
			Command: []string{
				"tar",
				"-C",
				"/outputs",
				"-czf",
				"-",
				input.RunID,
			},
			Stdin:  false,
			Stderr: false,
			Stdout: true,
		}, scheme.ParameterCodec)

	log.Debug("sending command to remote server: ", req.URL())
	exec, err := remotecommand.NewSPDYExecutor(k8sCfg, "POST", req.URL())
	if err != nil {
		log.Warnf("failed to send remote collection command: %v", err)
		return err
	}

	// Connect stdout of the above command to the output file
	// Connect stderr to a buffer which we can read from to display any errors to the user.
	outbuf := bufio.NewWriter(ow.BinaryWriter())
	defer outbuf.Flush()
	err = exec.Stream(remotecommand.StreamOptions{
		Stdout: outbuf,
	})
	if err != nil {
		log.Warnf("failed to collect results from remote collection command: %v", err)
		return err
	}
	return nil
}

// waitForPod waits until a given pod reaches the desired `phase` or the context is canceled
func (c *ClusterK8sRunner) waitForPod(ctx context.Context, podName string, phase string) error {
	client := c.pool.Acquire()
	defer c.pool.Release(client)

	var p string

	for {
		select {
		case <-ctx.Done():
			return ctx.Err()
		default:
			if p == phase {
				return nil
			}
			res, err := client.CoreV1().Pods(c.config.Namespace).List(ctx, metav1.ListOptions{
				FieldSelector: "metadata.name=" + podName,
			})
			if err != nil {
				return err
			}
			if len(res.Items) != 1 {
				continue
			}

			pod := res.Items[0]
			p = string(pod.Status.Phase)

			time.Sleep(1 * time.Second)
		}
	}
}

// ensureCollectOutputsPod ensures that we have a collect-outputs pod running
func (c *ClusterK8sRunner) ensureCollectOutputsPod(ctx context.Context, input *api.CollectionInput) error {
	client := c.pool.Acquire()
	defer c.pool.Release(client)

	res, err := client.CoreV1().Pods(c.config.Namespace).List(ctx, metav1.ListOptions{
		FieldSelector: "metadata.name=" + collectOutputsPodName,
	})
	if err != nil {
		return err
	}
	if len(res.Items) == 0 {
		err = c.createCollectOutputsPod(ctx, input)
		if err != nil {
			return err
		}
		err = c.waitForPod(ctx, collectOutputsPodName, "Running")
		if err != nil {
			return err
		}
	} else if len(res.Items) > 1 {
		return errors.New("unexpected number of pods for outputs collection")
	}

	return nil
}

func (c *ClusterK8sRunner) getPodLogs(ow *rpc.OutputWriter, podName string) (string, error) {
	client := c.pool.Acquire()
	defer c.pool.Release(client)

	podLogOpts := v1.PodLogOptions{
		LimitBytes: int64Ptr(10000000000), // 100mb
	}

	var podLogs io.ReadCloser
	var err error
	err = retry(5, 5*time.Second, func() error {
		req := client.CoreV1().Pods(c.config.Namespace).GetLogs(podName, &podLogOpts)
		podLogs, err = req.Stream(context.TODO())
		if err != nil {
			ow.Warnw("got error when trying to fetch pod logs", "err", err.Error())
		}
		return err
	})
	if err != nil {
		return "", fmt.Errorf("error in opening stream: %v", err)
	}
	defer podLogs.Close()

	lr := byline.NewReader(podLogs)
	lr.MapString(func(line string) string { return podName + " | " + line })

	buf := &bytes.Buffer{}
	_, err = io.Copy(buf, lr)
	if err != nil {
		return "", fmt.Errorf("error in copy information from podLogs to buf: %v", err)
	}

	return buf.String(), nil
}

func (c *ClusterK8sRunner) watchRunPods(ctx context.Context, ow *rpc.OutputWriter, input *api.RunInput, result *Result, rp *runtime.RunParams) error {
	client := c.pool.Acquire()
	defer c.pool.Release(client)

	cfg := *input.RunnerConfig.(*ClusterK8sRunnerConfig)

	runTimeout := 10 * time.Minute
	if cfg.RunTimeoutMin != 0 {
		runTimeout = time.Duration(cfg.RunTimeoutMin) * time.Minute
	}

	fieldSelector := "type!=Normal"
	opts := metav1.ListOptions{
		FieldSelector: fieldSelector,
	}
	eventsWatcher, err := client.CoreV1().Events(c.config.Namespace).Watch(ctx, opts)
	if err != nil {
		ow.Errorw("k8s client pods list error", "err", err.Error())
		return err
	}
	defer eventsWatcher.Stop()
	eventsChan := eventsWatcher.ResultChan()

	go func() {
		for ge := range eventsChan {
			e := ge.Object.(*v1.Event)

			if strings.Contains(e.InvolvedObject.Name, input.RunID) {
				id := e.ObjectMeta.Name

				event := fmt.Sprintf("obj<%s> type<%s> reason<%s> message<%s> type<%s> count<%d> lastTimestamp<%s>", e.InvolvedObject.Name, ge.Type, e.Reason, e.Message, e.Type, e.Count, e.LastTimestamp)

				ow.Warnw("testplan received event", "event", event)

				result.Journal.Events[id] = event
			}
		}
	}()

	podsByState := make(map[string]*v1.PodList)
	var countersMu sync.Mutex

	start := time.Now()
	allRunningStage := false
	for {
		select {
		case <-ctx.Done():
			return ctx.Err()
		default:
		}

		if time.Since(start) > runTimeout {
			return fmt.Errorf("run timeout reached. make sure your plan execution completes within %s.", runTimeout)
		}
		time.Sleep(2000 * time.Millisecond)

		countPodsByState := func(state string) int {
			fieldSelector := fmt.Sprintf("status.phase=%s", state)
			opts := metav1.ListOptions{
				LabelSelector: fmt.Sprintf("testground.run_id=%s", input.RunID),
				FieldSelector: fieldSelector,
			}
			res, err := client.CoreV1().Pods(c.config.Namespace).List(ctx, opts)
			if err != nil {
				ow.Warnw("k8s client pods list error", "err", err.Error())
				return -1
			}
			countersMu.Lock()
			podsByState[state] = res
			countersMu.Unlock()
			return len(res.Items)
		}

		counters := map[string]int{}
		states := []string{"Pending", "Running", "Succeeded", "Failed", "Unknown"}

		var wg sync.WaitGroup
		wg.Add(len(states))
		for _, state := range states {
			state := state
			go func() {
				defer wg.Done()

				n := countPodsByState(state)

				countersMu.Lock()
				counters[state] = n
				countersMu.Unlock()
			}()
		}
		wg.Wait()

		ow.Debugw("testplan pods state", "running_for", time.Since(start).Truncate(time.Second), "succeeded", counters["Succeeded"], "running", counters["Running"], "pending", counters["Pending"], "failed", counters["Failed"], "unknown", counters["Unknown"])

		if counters["Failed"] > 0 {
			for _, p := range podsByState["Failed"].Items {
				if !strings.Contains(p.ObjectMeta.Name, input.RunID) {
					continue
				}

				for _, st := range p.Status.ContainerStatuses {
					event := fmt.Sprintf("pod status <failed> obj<%s> reason<%s> started_at<%s> finished_at<%s> exitcode<%d>", st.Name, st.State.Terminated.Reason, st.State.Terminated.StartedAt, st.State.Terminated.FinishedAt, st.State.Terminated.ExitCode)
					ow.Warnw("testplan received status", "status", event)
					result.Journal.PodsStatuses[event] = struct{}{}
				}
			}
		}

		if counters["Running"] == input.TotalInstances && !allRunningStage {
			allRunningStage = true
			ow.Infow("all testplan instances in `Running` state", "took", time.Since(start).Truncate(time.Second))
		}

		if counters["Succeeded"] == input.TotalInstances {
			ow.Infow("all testplan instances in `Succeeded` state", "took", time.Since(start).Truncate(time.Second))
			return nil
		}

		if (counters["Succeeded"] + counters["Failed"]) == input.TotalInstances {
			ow.Warnw("all testplan instances in `Succeeded` or `Failed` state", "took", time.Since(start).Truncate(time.Second))
			return nil
		}
	}
}

func (c *ClusterK8sRunner) createTestplanPod(ctx context.Context, podName string, input *api.RunInput, runenv runtime.RunParams, env []v1.EnvVar, g *api.RunGroup, i int, podResourceMemory resource.Quantity, podResourceCPU resource.Quantity) error {
	client := c.pool.Acquire()
	defer c.pool.Release(client)

	cfg := *input.RunnerConfig.(*ClusterK8sRunnerConfig)

	var sysctls []v1.Sysctl
	for _, v := range cfg.Sysctls {
		sysctl := strings.Split(v, "=")

		sysctls = append(sysctls, v1.Sysctl{Name: sysctl[0], Value: sysctl[1]})
	}

	var ports []v1.ContainerPort
	cnt := 0
	for _, p := range cfg.ExposedPorts {
		port, err := strconv.ParseInt(p, 10, 32)
		if err != nil {
			return err
		}

		ports = append(ports, v1.ContainerPort{Name: fmt.Sprintf("port%d", cnt), ContainerPort: int32(port)})
		cnt++
	}

	mountPropagationMode := v1.MountPropagationHostToContainer
	sharedVolumeName := "efs-shared"

	podRequest := &v1.Pod{
		ObjectMeta: metav1.ObjectMeta{
			Name: podName,
			Labels: map[string]string{
				"testground.plan":     input.TestPlan,
				"testground.testcase": runenv.TestCase,
				"testground.run_id":   input.RunID,
				"testground.groupid":  g.ID,
				"testground.purpose":  "plan",
			},
			Annotations: map[string]string{"cni": defaultK8sNetworkAnnotation},
		},
		Spec: v1.PodSpec{
			Volumes: []v1.Volume{
				{
					Name: sharedVolumeName,
					VolumeSource: v1.VolumeSource{
						PersistentVolumeClaim: &v1.PersistentVolumeClaimVolumeSource{
							ClaimName: "efs",
						},
					},
				},
			},
			SecurityContext: &v1.PodSecurityContext{
				Sysctls: sysctls,
			},
			RestartPolicy: v1.RestartPolicyNever,
			InitContainers: []v1.Container{
				{
					Name:            "wait-for-sidecar",
					Image:           "busybox",
					ImagePullPolicy: v1.PullIfNotPresent,
					Args:            []string{"-c", "until nc -vz $HOST_IP 6060; do echo \"Waiting for local sidecar to listen to $HOST_IP:6060\"; sleep 2; done;"},
					Command:         []string{"sh"},
					Env:             env,
					Resources: v1.ResourceRequirements{
						Limits: v1.ResourceList{
							v1.ResourceMemory: resource.MustParse("10Mi"),
							v1.ResourceCPU:    resource.MustParse("10m"),
						},
					},
				},
				{
					Name:            "mkdir-outputs",
					Image:           "busybox",
					ImagePullPolicy: v1.PullIfNotPresent,
					Args:            []string{"-c", "mkdir -p $TEST_OUTPUTS_PATH"},
					Command:         []string{"sh"},
					Env:             env,
					VolumeMounts: []v1.VolumeMount{
						{
							Name:             sharedVolumeName,
							MountPath:        "/outputs",
							MountPropagation: &mountPropagationMode,
						},
					},
					Resources: v1.ResourceRequirements{
						Limits: v1.ResourceList{
							v1.ResourceMemory: resource.MustParse("10Mi"),
							v1.ResourceCPU:    resource.MustParse("10m"),
						},
					},
				},
			},
			Containers: []v1.Container{
				{
					Name:            podName,
					Image:           g.ArtifactPath,
					ImagePullPolicy: v1.PullIfNotPresent,
					Args:            []string{},
					Env:             env,
					Ports:           ports,
					VolumeMounts: []v1.VolumeMount{
						{
							Name:             sharedVolumeName,
							MountPath:        "/outputs",
							MountPropagation: &mountPropagationMode,
						},
					},
					Resources: v1.ResourceRequirements{
						Requests: v1.ResourceList{
							v1.ResourceMemory: podResourceMemory,
							v1.ResourceCPU:    podResourceCPU,
						},
						Limits: v1.ResourceList{
							v1.ResourceMemory: podResourceMemory,
						},
					},
				},
			},
			NodeSelector: map[string]string{"testground.node.role.plan": "true"},
		},
	}

	_, err := client.CoreV1().Pods(c.config.Namespace).Create(ctx, podRequest, metav1.CreateOptions{})
	return err
}

func int64Ptr(i int64) *int64 { return &i }

type FakeWriterAt struct {
	w io.Writer
}

func (fw FakeWriterAt) WriteAt(p []byte, offset int64) (n int, err error) {
	// ignore 'offset' because we forced sequential downloads
	return fw.w.Write(p)
}

// checkClusterResources returns whether we can fit the input groups in the current cluster
func (c *ClusterK8sRunner) checkClusterResources(ow *rpc.OutputWriter, groups []*api.RunGroup, fallbackMemory resource.Quantity, fallbackCPU resource.Quantity) (bool, error) {
	neededCPUs := 0.0

	defaultPodCPU, err := strconv.ParseFloat(fallbackCPU.AsDec().String(), 64)
	if err != nil {
		return false, err
	}

	client := c.pool.Acquire()
	defer c.pool.Release(client)

	res, err := client.CoreV1().Nodes().List(context.TODO(), metav1.ListOptions{
		LabelSelector: "testground.node.role.plan=true",
	})
	if err != nil {
		return false, err
	}

	nodes := len(res.Items)

	// all worker nodes are the same, so just take allocatable CPU from the first
	item := res.Items[0].Status.Allocatable["cpu"]
	nodeCPUs, _ := item.AsInt64()

	totalCPUs := nodes * int(nodeCPUs)
	availableCPUs := float64(totalCPUs) - float64(nodes)*sidecarCPUs

	for _, g := range groups {
		var podCPU float64
		if g.Resources.CPU != "" {
			cpu, err := resource.ParseQuantity(g.Resources.CPU)
			if err != nil {
				return false, err
			}
			podCPU, err = strconv.ParseFloat(cpu.AsDec().String(), 64)
			if err != nil {
				return false, err
			}
		} else {
			podCPU = defaultPodCPU
		}

		neededCPUs += podCPU * float64(g.Instances)
	}

	if (availableCPUs * utilisation) > neededCPUs {
		return true, nil
	}

	ow.Warnw("not enough resources on cluster", "available_cpus", availableCPUs, "needed_cpus", neededCPUs, "utilisation", utilisation)
	return false, nil
}

// TerminateAll terminates all pods for with the label testground.purpose: plan
// This command will remove all plan pods in the cluster.
func (c *ClusterK8sRunner) TerminateAll(ctx context.Context, ow *rpc.OutputWriter) error {
	if err := c.initPool(); err != nil {
		return fmt.Errorf("could not init pool: %w", err)
	}

	client := c.pool.Acquire()
	defer c.pool.Release(client)

	planPods := metav1.ListOptions{
		LabelSelector: "testground.purpose=plan",
	}
	err := client.CoreV1().Pods("default").DeleteCollection(ctx, metav1.DeleteOptions{}, planPods)
	if err != nil {
		ow.Errorw("could not terminate all pods", "err", err)
		return err
	}
	return nil
}

func (c *ClusterK8sRunner) pushImagesToDockerRegistry(ctx context.Context, ow *rpc.OutputWriter, in *api.RunInput) error {
	cfg := *in.RunnerConfig.(*ClusterK8sRunnerConfig)

	// Create a docker client.
	cli, err := client.NewClientWithOpts(client.FromEnv, client.WithAPIVersionNegotiation())
	if err != nil {
		return fmt.Errorf("failed to create docker client: %w", err)
	}

	start := time.Now()
	ow.Info("pushing images")
	defer func() { ow.Infow("pushing of images finished", "took", time.Since(start).Truncate(time.Second)) }()

	var ipo types.ImagePushOptions // Auth params for Docker client
	var uri string                 // URI of Docker registry to push images to

	switch cfg.Provider {
	case "aws":
		// Setup docker registry authentication
		auth, err := aws.ECR.GetAuthToken(in.EnvConfig.AWS)
		if err != nil {
			return err
		}
		ow.Infow("acquired ECR authentication token")

		ipo = types.ImagePushOptions{
			RegistryAuth: aws.ECR.EncodeAuthToken(auth),
		}

		// Setup docker registry repository
		repo := fmt.Sprintf("testground-%s-%s", in.EnvConfig.AWS.Region, in.TestPlan)
		uri, err = aws.ECR.EnsureRepository(in.EnvConfig.AWS, repo)
		if err != nil {
			return err
		}
		ow.Infow("ensured ECR repository exists", "name", repo)

	case "dockerhub":
		// Setup docker registry authentication
		auth := types.AuthConfig{
			Username: in.EnvConfig.DockerHub.Username,
			Password: in.EnvConfig.DockerHub.AccessToken,
		}
		authBytes, err := json.Marshal(auth)
		if err != nil {
			return err
		}
		authBase64 := base64.URLEncoding.EncodeToString(authBytes)

		ipo = types.ImagePushOptions{
			RegistryAuth: authBase64,
		}

		// Setup docker registry repository
		uri = in.EnvConfig.DockerHub.Repo + "/testground"

	default:
		return fmt.Errorf("unknown provider: %s", cfg.Provider)
	}

	return c.pushToDockerRegistry(ctx, ow, cli, in, ipo, uri)
}

func (c *ClusterK8sRunner) createCollectOutputsPod(ctx context.Context, input *api.CollectionInput) error {
	client := c.pool.Acquire()
	defer c.pool.Release(client)

	cfg := *input.RunnerConfig.(*ClusterK8sRunnerConfig)

	collectOutputsCPU, err := resource.ParseQuantity(cfg.CollectOutputsPodCPU)
	if err != nil {
		return fmt.Errorf("couldn't parse default `collect` pod CPU request; make sure you have specified `collect_outputs_pod_cpu` in .env.toml; err: %w", err)
	}

	collectOutputsMemory, err := resource.ParseQuantity(cfg.CollectOutputsPodMemory)
	if err != nil {
		return fmt.Errorf("couldn't parse default `collect` pod Memory request; make sure you have specified `collect_outputs_pod_memory` in .env.toml; err: %w", err)
	}

	mountPropagationMode := v1.MountPropagationHostToContainer
	sharedVolumeName := "efs-shared"

	podRequest := &v1.Pod{
		ObjectMeta: metav1.ObjectMeta{
			Name: collectOutputsPodName,
			Labels: map[string]string{
				"testground.purpose": "outputs",
			},
			Annotations: map[string]string{"cni": defaultK8sNetworkAnnotation},
		},
		Spec: v1.PodSpec{
			Volumes: []v1.Volume{
				{
					Name: sharedVolumeName,
					VolumeSource: v1.VolumeSource{
						PersistentVolumeClaim: &v1.PersistentVolumeClaimVolumeSource{
							ClaimName: "efs",
						},
					},
				},
			},
			RestartPolicy: v1.RestartPolicyNever,
			NodeSelector: map[string]string{
				"testground.node.role.infra": "true",
			},
			Containers: []v1.Container{
				{
					Name:    "collect-outputs",
					Image:   "busybox",
					Args:    []string{"-c", "sleep 999999999"},
					Command: []string{"sh"},
					VolumeMounts: []v1.VolumeMount{
						{
							Name:             sharedVolumeName,
							MountPath:        "/outputs",
							MountPropagation: &mountPropagationMode,
						},
					},
					Resources: v1.ResourceRequirements{
						Requests: v1.ResourceList{
							v1.ResourceCPU:    collectOutputsCPU,
							v1.ResourceMemory: collectOutputsMemory,
						},
						Limits: v1.ResourceList{
							v1.ResourceMemory: collectOutputsMemory,
						},
					},
				},
			},
		},
	}

	_, err = client.CoreV1().Pods(c.config.Namespace).Create(ctx, podRequest, metav1.CreateOptions{})
	return err
}

func (c *ClusterK8sRunner) GetClusterCapacity() (int64, int64, error) {
	if err := c.initPool(); err != nil {
		return -1, -1, fmt.Errorf("could not init pool: %w", err)
	}

	client := c.pool.Acquire()
	defer c.pool.Release(client)

	res, err := client.CoreV1().Nodes().List(context.TODO(), metav1.ListOptions{
		LabelSelector: "testground.node.role.plan=true",
	})
	if err != nil {
		return 0, 0, err
	}

	var allocatableCPUs int64
	var allocatableMemory int64
	var capacityCPUs int64
	var capacityMemory int64

	for _, it := range res.Items {
		i := it.Status.Allocatable["cpu"]
		r, _ := i.AsInt64()
		allocatableCPUs += r

		i = it.Status.Allocatable["memory"]
		r, _ = i.AsInt64()
		allocatableMemory += r

		i = it.Status.Capacity["cpu"]
		r, _ = i.AsInt64()
		capacityCPUs += r

		i = it.Status.Capacity["memory"]
		r, _ = i.AsInt64()
		capacityMemory += r
	}

	return allocatableCPUs, allocatableMemory, nil
}

func (c *ClusterK8sRunner) collectOutcomes(ctx context.Context, result *Result, tpl *runtime.RunParams) (chan bool, error) {
	eventsCh, err := c.syncClient.SubscribeEvents(ctx, tpl)
	if err != nil {
		return nil, err
	}

	done := make(chan bool)

	go func() {
		running := true
		for running {
			select {
			case <-ctx.Done():
				running = false
			case e := <-eventsCh:
				// for now we emit only outcome OK events, so no need for more checks
				if e.SuccessEvent != nil {
					se := e.SuccessEvent
					o := result.Outcomes[se.TestGroupID]
					o.Ok = o.Ok + 1
				}
			}
		}

		result.Outcome = task.OutcomeSuccess
		if len(result.Outcomes) == 0 {
			result.Outcome = task.OutcomeFailure
		}

		for g := range result.Outcomes {
			if result.Outcomes[g].Total != result.Outcomes[g].Ok {
				result.Outcome = task.OutcomeFailure
				break
			}
		}

		done <- true
	}()

	return done, nil
}<|MERGE_RESOLUTION|>--- conflicted
+++ resolved
@@ -129,18 +129,11 @@
 // ClusterK8sRunner is a runner that creates a Docker service to launch as
 // many replicated instances of a container as the run job indicates.
 type ClusterK8sRunner struct {
-<<<<<<< HEAD
-	config     KubernetesConfig
-	pool       *pool
-	imagesLRU  *lru.Cache
-	syncClient *ss.DefaultClient
-=======
 	initialized bool
 	config      KubernetesConfig
 	pool        *pool
 	imagesLRU   *lru.Cache
-	syncClient  *ss.WatchClient
->>>>>>> ba09c0ec
+	syncClient  *ss.DefaultClient
 }
 
 type Result struct {
@@ -528,26 +521,18 @@
 	var err error
 	workers := 20
 
-<<<<<<< HEAD
-		c.syncClient, err = ss.NewGenericClient(context.Background(), logging.S())
-		if err != nil {
-			log.Error(err)
-		}
-	})
-=======
 	c.pool, err = newPool(workers, c.config)
 	if err != nil {
 		return err
 	}
 
-	c.syncClient, err = ss.NewWatchClient(context.Background(), logging.S())
+	c.syncClient, err = ss.NewGenericClient(context.Background(), logging.S())
 	if err != nil {
 		return fmt.Errorf("%w: %s", errSyncClient, err)
 	}
 
 	c.initialized = true
 	return nil
->>>>>>> ba09c0ec
 }
 
 func (c *ClusterK8sRunner) CollectOutputs(ctx context.Context, input *api.CollectionInput, ow *rpc.OutputWriter) error {
