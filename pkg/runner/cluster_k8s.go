--- conflicted
+++ resolved
@@ -292,20 +292,6 @@
 	return "cluster:k8s"
 }
 
-<<<<<<< HEAD
-=======
-func (c *ClusterK8sRunner) healthcheckK8s() (k8sCheck api.HealthcheckItem) {
-	k8sCheck = api.HealthcheckItem{Name: "k8s", Status: api.HealthcheckStatusOK, Message: "k8s cluster is running"}
-	cmd := exec.Command("kops", "validate", "cluster")
-	if err := cmd.Run(); err != nil {
-		out, _ := cmd.CombinedOutput()
-		k8sCheck = api.HealthcheckItem{Name: "k8s", Status: api.HealthcheckStatusFailed, Message: fmt.Sprintf("k8s cluster validation failed: %s; output from kops: %s", err, string(out))}
-		return
-	}
-	return
-}
-
->>>>>>> 6db3b9db
 func (c *ClusterK8sRunner) healthcheckEFS() (efsCheck api.HealthcheckItem) {
 	efsCheck = api.HealthcheckItem{Name: "efs", Status: api.HealthcheckStatusFailed, Message: "efs provisioner is not running"}
 
