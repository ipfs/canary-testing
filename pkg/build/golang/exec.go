package golang

import (
	"context"
	"fmt"
	"os"
	"os/exec"
	"path/filepath"
	"reflect"
	"strings"

<<<<<<< HEAD
	"github.com/ipfs/testground/pkg/api"
	"github.com/ipfs/testground/pkg/rpc"
=======
	"github.com/testground/testground/pkg/api"
	"github.com/testground/testground/pkg/rpc"
>>>>>>> 9243c488
)

var (
	_ api.Builder = &ExecGoBuilder{}
)

// ExecGoBuilder (id: "exec:go") is a builder that compiles the test plan into
// an executable using the system Go SDK. The resulting artifact can be used
// with a containerless runner.
type ExecGoBuilder struct{}

type ExecGoBuilderConfig struct {
	ModulePath string `toml:"module_path" overridable:"yes"`
	ExecPkg    string `toml:"exec_pkg" overridable:"yes"`
	FreshGomod bool   `toml:"fresh_gomod" overridable:"yes"`
}

// Build builds a testplan written in Go and outputs an executable.
func (b *ExecGoBuilder) Build(ctx context.Context, in *api.BuildInput, ow *rpc.OutputWriter) (*api.BuildOutput, error) {
	cfg, ok := in.BuildConfig.(*ExecGoBuilderConfig)
	if !ok {
		return nil, fmt.Errorf("expected configuration type ExecGoBuilderConfig, was: %T", in.BuildConfig)
	}

	var (
		id      = in.BuildID
		plansrc = in.TestPlanSrcPath
		sdksrc  = in.SDKSrcPath

		bin  = fmt.Sprintf("exec-go--%s-%s", in.TestPlan, id)
		path = filepath.Join(in.EnvConfig.Dirs().Work(), bin)
	)

	if cfg.FreshGomod {
		for _, f := range []string{"go.mod", "go.sum"} {
			file := filepath.Join(plansrc, f)
			if _, err := os.Stat(file); !os.IsNotExist(err) {
				if err := os.Remove(file); err != nil {
					return nil, fmt.Errorf("cleanup failed; %w", err)
				}
			}
		}

		// Initialize a fresh go.mod file.
		cmd := exec.CommandContext(ctx, "go", "mod", "init", cfg.ModulePath)
		cmd.Dir = plansrc
		out, _ := cmd.CombinedOutput()
		if !strings.Contains(string(out), "creating new go.mod") {
			return nil, fmt.Errorf("unable to create go.mod; %s", out)
		}
	}

	// If we have version overrides, apply them.
	var replaces []string
	for mod, ver := range in.Dependencies {
		replaces = append(replaces, fmt.Sprintf("-replace=%s=%s@%s", mod, mod, ver))
	}

	if sdksrc != "" {
		// Inject replace directives for the SDK modules.
<<<<<<< HEAD
		replaces = append(replaces, "-replace=github.com/ipfs/testground/sdk=../sdk")
=======
		replaces = append(replaces, "-replace=github.com/testground/sdk-go=../sdk")
>>>>>>> 9243c488
	}

	if len(replaces) > 0 {
		// Write replace directives.
		cmd := exec.CommandContext(ctx, "go", append([]string{"mod", "edit"}, replaces...)...)
		cmd.Dir = plansrc
		if err := cmd.Run(); err != nil {
			out, _ := cmd.CombinedOutput()
			return nil, fmt.Errorf("unable to add replace directives to go.mod; %w; output: %s", err, string(out))
		}
	}

	// Calculate the arguments to go build.
	// go build -o <output_path> [-tags <comma-separated tags>] <exec_pkg>
	var args = []string{"build", "-o", path}
	if len(in.Selectors) > 0 {
		args = append(args, "-tags")
		args = append(args, strings.Join(in.Selectors, ","))
	}
	args = append(args, cfg.ExecPkg)

	// Execute the build.
	cmd := exec.CommandContext(ctx, "go", args...)
	cmd.Dir = plansrc
	out, err := cmd.CombinedOutput()
	if err != nil {
		ow.Errorf("go build failed: %s", string(out))
		return nil, fmt.Errorf("failed to run the build; %w", err)
	}

	cmd = exec.CommandContext(ctx, "go", "list", "-m", "all")
	cmd.Dir = plansrc
	out, err = cmd.CombinedOutput()
	if err != nil {
		return nil, fmt.Errorf("unable to list module dependencies; %w", err)
	}

	return &api.BuildOutput{
		ArtifactPath: path,
		Dependencies: parseDependencies(string(out)),
	}, nil
}

func (*ExecGoBuilder) ID() string {
	return "exec:go"
}

func (*ExecGoBuilder) ConfigType() reflect.Type {
	return reflect.TypeOf(ExecGoBuilderConfig{})
}<|MERGE_RESOLUTION|>--- conflicted
+++ resolved
@@ -9,13 +9,8 @@
 	"reflect"
 	"strings"
 
-<<<<<<< HEAD
-	"github.com/ipfs/testground/pkg/api"
-	"github.com/ipfs/testground/pkg/rpc"
-=======
 	"github.com/testground/testground/pkg/api"
 	"github.com/testground/testground/pkg/rpc"
->>>>>>> 9243c488
 )
 
 var (
@@ -76,11 +71,7 @@
 
 	if sdksrc != "" {
 		// Inject replace directives for the SDK modules.
-<<<<<<< HEAD
-		replaces = append(replaces, "-replace=github.com/ipfs/testground/sdk=../sdk")
-=======
 		replaces = append(replaces, "-replace=github.com/testground/sdk-go=../sdk")
->>>>>>> 9243c488
 	}
 
 	if len(replaces) > 0 {
