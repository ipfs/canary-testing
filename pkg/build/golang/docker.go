--- conflicted
+++ resolved
@@ -97,27 +97,15 @@
 	// The testground-build network is used to connect build services (like the
 	// GOPROXY) to the build container.
 	b.proxyLk.Lock()
-<<<<<<< HEAD
-	//buildNetworkID, err := docker.EnsureBridgeNetwork(ctx, log, cli, "testground-build", false)
+	//buildNetworkID, err := docker.EnsureBridgeNetwork(ctx, ow, cli, "testground-build", false)
 	//if err != nil {
-	//log.Errorf("error while creating a testground-build network: %s; forcing direct proxy mode", err)
+	//ow.Errorf("error while creating a testground-build network: %s; forcing direct proxy mode", err)
 	//cfg.GoProxyMode = "direct"
 	//}
-
-	// Set up the go proxy wiring. This will start a goproxy container if
-	// necessary, attaching it to the testground-build network.
-	proxyURL, warn := setupGoProxy(ctx, log, cli, cfg)
-=======
-	buildNetworkID, err := docker.EnsureBridgeNetwork(ctx, ow, cli, "testground-build", false)
-	if err != nil {
-		ow.Errorf("error while creating a testground-build network: %s; forcing direct proxy mode", err)
-		cfg.GoProxyMode = "direct"
-	}
 
 	// Set up the go proxy wiring. This will start a goproxy container if
 	// necessary, attaching it to the testground-build network.
 	proxyURL, warn := setupGoProxy(ctx, ow, cli, buildNetworkID, cfg)
->>>>>>> 6db3b9db
 	if warn != nil {
 		ow.Warnf("warning while setting up the go proxy: %s", warn)
 	}
@@ -384,11 +372,7 @@
 //
 // If an error occurs, it is reduced to a warning, and we fall back to direct
 // mode (i.e. no proxy, not even Google's default one).
-<<<<<<< HEAD
-func setupGoProxy(ctx context.Context, log *zap.SugaredLogger, cli *client.Client, cfg *DockerGoBuilderConfig) (proxyURL string, warn error) {
-=======
 func setupGoProxy(ctx context.Context, ow *rpc.OutputWriter, cli *client.Client, buildNetworkID string, cfg *DockerGoBuilderConfig) (proxyURL string, warn error) {
->>>>>>> 6db3b9db
 	var mnt *mount.Mount
 
 	switch strings.TrimSpace(cfg.GoProxyMode) {
