--- conflicted
+++ resolved
@@ -11,11 +11,7 @@
 	"github.com/vishvananda/netlink"
 	"github.com/vishvananda/netlink/nl"
 
-<<<<<<< HEAD
-	sdknw "github.com/testground/sdk-go/network"
-=======
 	"github.com/testground/sdk-go/network"
->>>>>>> c8109632
 )
 
 var (
@@ -156,11 +152,7 @@
 
 // Shape applies the link "shape" to the link, setting the bandwidth, latency,
 // jitter, etc.
-<<<<<<< HEAD
-func (l *NetlinkLink) Shape(shape sdknw.LinkShape) error {
-=======
 func (l *NetlinkLink) Shape(shape network.LinkShape) error {
->>>>>>> c8109632
 	rate := shape.Bandwidth
 	if rate == 0 {
 		rate = math.MaxUint64
