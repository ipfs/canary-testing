//+build linux

package sidecar

import (
	"context"
	"fmt"

<<<<<<< HEAD
	sdknw "github.com/testground/sdk-go/network"
	sdksync "github.com/testground/sdk-go/sync"
=======
	"github.com/testground/sdk-go/network"
	"github.com/testground/sdk-go/sync"
>>>>>>> c8109632
	"github.com/testground/testground/pkg/logging"
)

const (
	EnvRedisHost    = "REDIS_HOST"
	EnvInfluxdbHost = "INFLUXDB_HOST"
)

var runners = map[string]func() (Reactor, error){
	"docker": NewDockerReactor,
	"k8s":    NewK8sReactor,
	"mock":   NewMockReactor,
	// TODO: local
}

// GetRunners lists the available sidecar environments.
func GetRunners() []string {
	names := make([]string, 0, len(runners))
	for r := range runners {
		names = append(names, r)
	}
	return names
}

// Run runs the sidecar in the given runner environment.
func Run(runnerName string) error {
	globalctx, cancel := context.WithCancel(context.Background())
	defer cancel()

	runner, ok := runners[runnerName]
	if !ok {
		return fmt.Errorf("sidecar runner %s not found", runnerName)
	}

	reactor, err := runner()
	if err != nil {
		return fmt.Errorf("failed to initialize sidecar: %s", err)
	}

	logging.S().Infow("starting sidecar", "runner", runnerName)
	defer logging.S().Infow("stopping sidecar", "runner", runnerName)

	defer reactor.Close()

	// this call blocks.
	err = reactor.Handle(globalctx, handler)
	return err
}

func handler(ctx context.Context, instance *Instance) error {
	instance.S().Debugw("managing instance", "instance", instance.Hostname)

	defer func() {
		instance.S().Debugw("closing instance", "instance", instance.Hostname)
		if err := instance.Close(); err != nil {
			instance.S().Warnf("failed to close instance: %s", err)
		}
	}()

	// Network configuration loop.
<<<<<<< HEAD
	err := instance.Network.ConfigureNetwork(ctx, &sdknw.Config{
=======
	err := instance.Network.ConfigureNetwork(ctx, &network.Config{
>>>>>>> c8109632
		Network: defaultDataNetwork,
		Enable:  true,
	})

	if err != nil {
		return err
	}

	ctx = sdksync.WithRunParams(ctx, &instance.RunEnv.RunParams)

	// Wait for all the sidecars to enter the "network-initialized" state.
	instance.S().Infof("waiting for all networks to be ready")

	const netInitState = "network-initialized"
	total := instance.RunEnv.TestInstanceCount
	if _, err := instance.Client.SignalAndWait(ctx, netInitState, total); err != nil {
		return fmt.Errorf("failed to signal network ready: %w", err)
	}

	instance.S().Infof("all networks ready")

	// Now let the test case tell us how to configure the network.
<<<<<<< HEAD
	topic := sdksync.NewTopic("network"+instance.Hostname, sdknw.Config{})
	networkChanges := make(chan *sdknw.Config, 16)
=======
	topic := sync.NewTopic("network:"+instance.Hostname, network.Config{})
	networkChanges := make(chan *network.Config, 16)
>>>>>>> c8109632
	if _, err := instance.Client.Subscribe(ctx, topic, networkChanges); err != nil {
		return fmt.Errorf("failed to subscribe to network changes: %s", err)
	}

	for {
		select {
		case <-ctx.Done():
			err := ctx.Err()
			if err != nil && err != context.Canceled {
				instance.S().Warnw("context return err different to canceled", "err", err.Error())
			}
			return nil

		case cfg, ok := <-networkChanges:
			if !ok {
				instance.S().Debugw("networkChanges channel closed", "instance", instance.Hostname)
				return nil
			}

			instance.S().Infow("applying network change", "network", cfg)
			if err := instance.Network.ConfigureNetwork(ctx, cfg); err != nil {
				return fmt.Errorf("failed to update network %s: %w", cfg.Network, err)
			}

			if cfg.CallbackState != "" {
				_, err := instance.Client.SignalEntry(ctx, cfg.CallbackState)
				if err != nil {
					return fmt.Errorf("failed to signal network state change %s: %w", cfg.CallbackState, err)
				}
			}
		}
	}
}<|MERGE_RESOLUTION|>--- conflicted
+++ resolved
@@ -6,13 +6,8 @@
 	"context"
 	"fmt"
 
-<<<<<<< HEAD
-	sdknw "github.com/testground/sdk-go/network"
-	sdksync "github.com/testground/sdk-go/sync"
-=======
 	"github.com/testground/sdk-go/network"
 	"github.com/testground/sdk-go/sync"
->>>>>>> c8109632
 	"github.com/testground/testground/pkg/logging"
 )
 
@@ -24,7 +19,6 @@
 var runners = map[string]func() (Reactor, error){
 	"docker": NewDockerReactor,
 	"k8s":    NewK8sReactor,
-	"mock":   NewMockReactor,
 	// TODO: local
 }
 
@@ -73,11 +67,7 @@
 	}()
 
 	// Network configuration loop.
-<<<<<<< HEAD
-	err := instance.Network.ConfigureNetwork(ctx, &sdknw.Config{
-=======
 	err := instance.Network.ConfigureNetwork(ctx, &network.Config{
->>>>>>> c8109632
 		Network: defaultDataNetwork,
 		Enable:  true,
 	})
@@ -86,7 +76,7 @@
 		return err
 	}
 
-	ctx = sdksync.WithRunParams(ctx, &instance.RunEnv.RunParams)
+	ctx = sync.WithRunParams(ctx, &instance.RunEnv.RunParams)
 
 	// Wait for all the sidecars to enter the "network-initialized" state.
 	instance.S().Infof("waiting for all networks to be ready")
@@ -100,13 +90,8 @@
 	instance.S().Infof("all networks ready")
 
 	// Now let the test case tell us how to configure the network.
-<<<<<<< HEAD
-	topic := sdksync.NewTopic("network"+instance.Hostname, sdknw.Config{})
-	networkChanges := make(chan *sdknw.Config, 16)
-=======
 	topic := sync.NewTopic("network:"+instance.Hostname, network.Config{})
 	networkChanges := make(chan *network.Config, 16)
->>>>>>> c8109632
 	if _, err := instance.Client.Subscribe(ctx, topic, networkChanges); err != nil {
 		return fmt.Errorf("failed to subscribe to network changes: %s", err)
 	}
