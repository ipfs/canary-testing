//+build linux

package sidecar

import (
	"context"
	"errors"
	"fmt"
	"net"
	"time"

<<<<<<< HEAD
	sdknw "github.com/testground/sdk-go/network"
=======
	"github.com/testground/sdk-go/network"
>>>>>>> c8109632
	"github.com/testground/testground/pkg/docker"
	"github.com/testground/testground/pkg/logging"

	"github.com/containernetworking/cni/libcni"
	"github.com/vishvananda/netlink"
)

const (
	defaultDataNetwork = "default"
)

type k8sLink struct {
	*NetlinkLink
	IPv4, IPv6 *net.IPNet

	rt      *libcni.RuntimeConf
	netconf *libcni.NetworkConfigList
}

type K8sNetwork struct {
	container   *docker.ContainerRef
	activeLinks map[string]*k8sLink
	nl          *netlink.Handle
	cninet      *libcni.CNIConfig
	subnet      string
	netnsPath   string
}

func (n *K8sNetwork) Close() error {
	n.nl.Delete()
	return nil
}

<<<<<<< HEAD
func (n *K8sNetwork) ConfigureNetwork(ctx context.Context, cfg *sdknw.Config) error {
=======
func (n *K8sNetwork) ConfigureNetwork(ctx context.Context, cfg *network.Config) error {
>>>>>>> c8109632
	if cfg.Network != defaultDataNetwork {
		return fmt.Errorf("configured network is not `%s`", defaultDataNetwork)
	}

	link, online := n.activeLinks[cfg.Network]

	// Are we _disabling_ the network?
	if !cfg.Enable {
		// Yes, is it already disabled?
		if online {
			// No. Disconnect.
			if err := n.cninet.DelNetworkList(ctx, link.netconf, link.rt); err != nil {
				return fmt.Errorf("when 6: %w", err)
			}
			delete(n.activeLinks, cfg.Network)
		}
		return nil
	}

	if online && ((cfg.IPv6 != nil && !link.IPv6.IP.Equal(cfg.IPv6.IP)) ||
		(cfg.IPv4 != nil && !link.IPv4.IP.Equal(cfg.IPv4.IP))) {
		// Disconnect and reconnect to change the IP addresses.
		logging.S().Debugw("disconnect and reconnect to change the IP addr", "cfg.IPv4", cfg.IPv4, "link.IPv4", link.IPv4.String(), "container", n.container.ID)
		//
		// NOTE: We probably don't need to do this on local docker.
		// However, we probably do with swarm.
		online = false
		if err := n.cninet.DelNetworkList(ctx, link.netconf, link.rt); err != nil {
			return fmt.Errorf("when 5: %w", err)
		}
		delete(n.activeLinks, cfg.Network)
	}

	// Are we _connected_ to the network.
	if !online {
		// No, we're not.
		// Connect.
		if cfg.IPv6 != nil {
			return errors.New("ipv6 not supported")
		}

		var (
			netconf *libcni.NetworkConfigList
			err     error
		)
		if cfg.IPv4 == nil {
			logging.S().Debugw("trying to add a link", "net", n.subnet, "container", n.container.ID)
			netconf, err = newNetworkConfigList("net", n.subnet)
		} else {
			logging.S().Debugw("trying to add a link", "ip", cfg.IPv4.String(), "container", n.container.ID)
			netconf, err = newNetworkConfigList("ip", cfg.IPv4.String())
		}
		if err != nil {
			return fmt.Errorf("failed to generate new network config list: %w", err)
		}

		cniArgs := [][2]string{}                   // empty
		capabilityArgs := map[string]interface{}{} // empty

		rt := &libcni.RuntimeConf{
			ContainerID:    n.container.ID,
			NetNS:          n.netnsPath,
			IfName:         dataNetworkIfname,
			Args:           cniArgs,
			CapabilityArgs: capabilityArgs,
		}

		errc := make(chan error)

		go func() {
			err = retry(3, 2*time.Second, func() error {
				_, err = n.cninet.AddNetworkList(ctx, netconf, rt)
				return err
			})
			errc <- err
		}()

		select {
		case err := <-errc:
			if err != nil {
				return fmt.Errorf("failed to add network through cni plugin: %w", err)
			}
		case <-time.After(30 * time.Second):
			return fmt.Errorf("timeout waiting on cninet.AddNetworkList")
		}

		netlinkByName, err := n.nl.LinkByName(dataNetworkIfname)
		if err != nil {
			return fmt.Errorf("failed to get link by name: %w", err)
		}

		// Register an active link.
		handle, err := NewNetlinkLink(n.nl, netlinkByName)
		if err != nil {
			return fmt.Errorf("failed to register new netlink: %w", err)
		}
		v4addrs, err := handle.ListV4()
		if err != nil {
			return fmt.Errorf("failed to list v4 addrs: %w", err)
		}
		if len(v4addrs) != 1 {
			return fmt.Errorf("expected 1 v4addrs, but received %d", len(v4addrs))
		}

		link = &k8sLink{
			NetlinkLink: handle,
			IPv4:        v4addrs[0],
			IPv6:        nil,
			rt:          rt,
			netconf:     netconf,
		}

		logging.S().Debugw("successfully adding an active link", "ipv4", link.IPv4, "container", n.container.ID)

		n.activeLinks[cfg.Network] = link
	}

	if err := link.Shape(cfg.Default); err != nil {
		return fmt.Errorf("failed to shape link: %w", err)
	}
	if err := link.AddRules(cfg.Rules); err != nil {
		return err
	}
	return nil
}

func (n *K8sNetwork) ListActive() []string {
	networks := make([]string, 0, len(n.activeLinks))
	for name := range n.activeLinks {
		networks = append(networks, name)
	}
	return networks
}

func newNetworkConfigList(t string, addr string) (*libcni.NetworkConfigList, error) {
	switch t {
	case "net":
		bytes := []byte(`
{
		"cniVersion": "0.3.0",
		"name": "weave",
		"plugins": [
				{
						"name": "weave",
						"type": "weave-net",
						"ipam": {
								"subnet": "` + addr + `"
						},
						"hairpinMode": true
				}
		]
}
`)
		return libcni.ConfListFromBytes(bytes)

	case "ip":
		bytes := []byte(`
{
		"cniVersion": "0.3.0",
		"name": "weave",
		"plugins": [
				{
						"name": "weave",
						"type": "weave-net",
						"ipam": {
								"ips": [
								  {
									  "version": "4",
										"address": "` + addr + `"
								  }
								]
						},
						"hairpinMode": true
				}
		]
}
`)
		return libcni.ConfListFromBytes(bytes)

	default:
		return nil, errors.New("unknown type")
	}
}

func getServiceRoute(handle *netlink.Handle, serviceIP net.IP) (*netlink.Route, error) {
	serviceRoutes, err := handle.RouteGet(serviceIP)
	if err != nil {
		return nil, fmt.Errorf("failed to resolve route to service: %w", err)
	}

	if len(serviceRoutes) != 1 {
		return nil, fmt.Errorf("expected to get only one route to the given service, but got %v", len(serviceRoutes))
	}

	serviceRoute := serviceRoutes[0]

	return &serviceRoute, nil
}

func retry(attempts int, sleep time.Duration, f func() error) (err error) {
	for i := 0; ; i++ {
		err = f()
		if err == nil {
			return
		}

		logging.S().Warnw("got err, waiting to retry", "err", err.Error())

		if i >= (attempts - 1) {
			break
		}

		time.Sleep(sleep)
	}
	return fmt.Errorf("after %d attempts, last error: %s", attempts, err)
}<|MERGE_RESOLUTION|>--- conflicted
+++ resolved
@@ -9,11 +9,7 @@
 	"net"
 	"time"
 
-<<<<<<< HEAD
-	sdknw "github.com/testground/sdk-go/network"
-=======
 	"github.com/testground/sdk-go/network"
->>>>>>> c8109632
 	"github.com/testground/testground/pkg/docker"
 	"github.com/testground/testground/pkg/logging"
 
@@ -47,11 +43,7 @@
 	return nil
 }
 
-<<<<<<< HEAD
-func (n *K8sNetwork) ConfigureNetwork(ctx context.Context, cfg *sdknw.Config) error {
-=======
 func (n *K8sNetwork) ConfigureNetwork(ctx context.Context, cfg *network.Config) error {
->>>>>>> c8109632
 	if cfg.Network != defaultDataNetwork {
 		return fmt.Errorf("configured network is not `%s`", defaultDataNetwork)
 	}
